--- conflicted
+++ resolved
@@ -370,13 +370,8 @@
 
     y_ref_.SetZero(length_Phi);
     Phi.assign(T_, y_ref_);
-<<<<<<< HEAD
     if (flags_ & KIN_J) dPhi_dx.assign(T_, Eigen::MatrixXd(length_jacobian, scene_->get_num_state_derivative()));
-    if (flags_ & KIN_J_DOT)
-=======
-    if (flags_ & KIN_J) jacobian.assign(T_, Eigen::MatrixXd(length_jacobian, N));
     if (flags_ & KIN_H)
->>>>>>> 53fc20c0
     {
         Hessian Htmp;
         Htmp.setConstant(length_jacobian, Eigen::MatrixXd::Zero(scene_->get_num_state_derivative(), scene_->get_num_state_derivative()));
@@ -660,15 +655,9 @@
     scene_->Update(q, static_cast<double>(t) * tau_);
 
     Phi[t].SetZero(length_Phi);
-<<<<<<< HEAD
     if (flags_ & KIN_J) dPhi_dx[t].setZero();
-    if (flags_ & KIN_J_DOT)
+    if (flags_ & KIN_H)
         for (int i = 0; i < length_jacobian; ++i) ddPhi_ddx[t](i).setZero();
-=======
-    if (flags_ & KIN_J) jacobian[t].setZero();
-    if (flags_ & KIN_H)
-        for (int i = 0; i < length_jacobian; ++i) hessian[t](i).setZero();
->>>>>>> 53fc20c0
     for (int i = 0; i < num_tasks; ++i)
     {
         // Only update TaskMap if rho is not 0
@@ -761,7 +750,7 @@
     general_cost_hessian.topLeftCorner(scene_->get_num_velocities(), scene_->get_num_velocities()).noalias() = cost.jacobian[t].transpose() * cost.S[t] * cost.jacobian[t];
 
     // Contract task-map Hessians
-    if (flags_ & KIN_H)
+    if (flags_ & KIN_J_DOT)
     {
         Eigen::RowVectorXd ydiffTS = cost.ydiff[t].transpose() * cost.S[t];  // (1*m)
         for (int i = 0; i < cost.length_jacobian; ++i)                       // length m

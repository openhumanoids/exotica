--- conflicted
+++ resolved
@@ -760,7 +760,6 @@
         }
     }
 
-
     return 2.0 * state_cost_hessian + 2.0 * general_cost_hessian;
 }
 
@@ -779,10 +778,6 @@
     // auto control_limits = dynamics_solver->get_control_limits();
 
     // Sparsity-related control Hessian
-<<<<<<< HEAD
-    Eigen::MatrixXd Quu = Eigen::MatrixXd::Zero(scene_->get_num_controls(), scene_->get_num_controls());
-    for (int iu = 0; iu < scene_->get_num_controls(); ++iu)
-=======
     Eigen::MatrixXd Quu = Eigen::MatrixXd::Zero(num_controls_, num_controls_);
 
     // This allows composition of multiple functions
@@ -790,12 +785,11 @@
     // if (parameters_.LossType == "L2")
     Quu += R_ + R_.transpose();
 
-    for (int iu = 0; iu < num_controls_; ++iu)
->>>>>>> aad15e7c
+    for (int iu = 0; iu < scene_->get_num_controls(); ++iu)
     {
         if (parameters_.LossType == "SmoothL1")
             Quu(iu, iu) += smooth_l1_hessian(U_.col(t)[iu], l1_rate_(iu));
-        
+
         else if (parameters_.LossType == "SuperHuber")
             Quu(iu, iu) += super_huber_hessian(U_.col(t)[iu], huber_rate_(iu), parameters_.SuperHuberFactor);
 
@@ -803,7 +797,7 @@
         //  this is a shortcut for disabling the loss
         else if (parameters_.LossType == "Huber" && huber_rate_(iu) != 0)
             Quu(iu, iu) += huber_hessian(U_.col(t)[iu], huber_rate_(iu));
-        
+
         else if (parameters_.LossType == "BiModalHuber" && huber_rate_(iu) != 0)
             Quu(iu, iu) += bimodal_huber_hessian(
                 U_.col(t)[iu], huber_rate_(iu), bimodal_huber_mode1_(iu), bimodal_huber_mode2_(iu));
@@ -827,17 +821,13 @@
 
     // Sparsity-related control cost
     double cost = 0;
-<<<<<<< HEAD
-    for (int iu = 0; iu < scene_->get_num_controls(); ++iu)
-=======
 
     // This allows composition of multiple functions
     //  useful when you want to apply different cost functions to different controls
     // if (parameters_.LossType == "L2")
     cost += U_.col(t).transpose() * R_ * U_.col(t);
 
-    for (int iu = 0; iu < num_controls_; ++iu)
->>>>>>> aad15e7c
+    for (int iu = 0; iu < scene_->get_num_controls(); ++iu)
     {
         // if (U_.col(t)[iu] >= control_limits.col(1)[iu])
         //     continue;
@@ -874,15 +864,10 @@
         t = T_ - 2;
     }
 
-    
     // auto dynamics_solver = scene_->GetDynamicsSolver();
     // auto control_limits = dynamics_solver->get_control_limits();
 
     // Sparsity-related control cost Jacobian
-<<<<<<< HEAD
-    Eigen::MatrixXd Qu = Eigen::VectorXd::Zero(scene_->get_num_controls());
-    for (int iu = 0; iu < scene_->get_num_controls(); ++iu)
-=======
     Eigen::MatrixXd Qu = Eigen::VectorXd::Zero(num_controls_);
 
     // This allows composition of multiple functions
@@ -891,7 +876,6 @@
     Qu += R_ * U_.col(t) + R_.transpose() * U_.col(t);
 
     for (int iu = 0; iu < num_controls_; ++iu)
->>>>>>> aad15e7c
     {
         // if (U_.col(t)[iu] >= control_limits.col(1)[iu])
         //     continue;
@@ -902,11 +886,10 @@
         //  this is a shortcut for disabling the loss
         else if (parameters_.LossType == "Huber" && huber_rate_(iu) != 0)
             Qu(iu) += huber_jacobian(U_.col(t)[iu], huber_rate_(iu));
-        
+
         else if (parameters_.LossType == "BiModalHuber" && huber_rate_(iu) != 0)
             Qu(iu) += bimodal_huber_jacobian(
                 U_.col(t)[iu], huber_rate_(iu), bimodal_huber_mode1_(iu), bimodal_huber_mode2_(iu));
-        
         else if (parameters_.LossType == "SuperHuber")
             Qu(iu) += super_huber_jacobian(U_.col(t)[iu], huber_rate_(iu), parameters_.SuperHuberFactor);
     }

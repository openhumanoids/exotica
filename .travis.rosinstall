--- conflicted
+++ resolved
@@ -8,31 +8,27 @@
 #    local-name: pinocchio
 
 # ROS Noetic
-- git:
-    uri: https://github.com/ros-planning/moveit.git
-    version: master
-    local-name: moveit_core
-- git:
-    uri: https://github.com/ros-planning/moveit_msgs.git
-    version: master
-    local-name: moveit_msgs
-- git:
-    uri: https://github.com/ros-planning/moveit_resources.git
-    version: master
-    local-name: moveit_resources
-- git:
-    uri: https://github.com/ros-planning/srdfdom.git
-    version: noetic-devel
-    local-name: srdfdom
-- git:
-    local-name: ros_pytest
-    uri: https://github.com/machinekoder/ros_pytest.git
-    version: melodic-devel
-<<<<<<< HEAD
-    
-=======
-- git:
-    local-name: spacenav_node
-    uri: https://github.com/ros-drivers/joystick_drivers.git
-    version: master
->>>>>>> 3f80000d
+#- git:
+#    uri: https://github.com/ros-planning/moveit.git
+#    version: master
+#    local-name: moveit_core
+#- git:
+#    uri: https://github.com/ros-planning/moveit_msgs.git
+#    version: master
+#    local-name: moveit_msgs
+#- git:
+#    uri: https://github.com/ros-planning/moveit_resources.git
+#    version: master
+#    local-name: moveit_resources
+#- git:
+#    uri: https://github.com/ros-planning/srdfdom.git
+#    version: noetic-devel
+#    local-name: srdfdom
+#- git:
+#    local-name: ros_pytest
+#    uri: https://github.com/machinekoder/ros_pytest.git
+#    version: melodic-devel
+#- git:
+#    local-name: spacenav_node
+#    uri: https://github.com/ros-drivers/joystick_drivers.git
+#    version: master
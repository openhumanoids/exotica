//
// Copyright (c) 2019, University of Edinburgh
// All rights reserved.
//
// Redistribution and use in source and binary forms, with or without
// modification, are permitted provided that the following conditions are met:
//
//  * Redistributions of source code must retain the above copyright notice,
//    this list of conditions and the following disclaimer.
//  * Redistributions in binary form must reproduce the above copyright
//    notice, this list of conditions and the following disclaimer in the
//    documentation and/or other materials provided with the distribution.
//  * Neither the name of  nor the names of its contributors may be used to
//    endorse or promote products derived from this software without specific
//    prior written permission.
//
// THIS SOFTWARE IS PROVIDED BY THE COPYRIGHT HOLDERS AND CONTRIBUTORS "AS IS"
// AND ANY EXPRESS OR IMPLIED WARRANTIES, INCLUDING, BUT NOT LIMITED TO, THE
// IMPLIED WARRANTIES OF MERCHANTABILITY AND FITNESS FOR A PARTICULAR PURPOSE
// ARE DISCLAIMED. IN NO EVENT SHALL THE COPYRIGHT OWNER OR CONTRIBUTORS BE
// LIABLE FOR ANY DIRECT, INDIRECT, INCIDENTAL, SPECIAL, EXEMPLARY, OR
// CONSEQUENTIAL DAMAGES (INCLUDING, BUT NOT LIMITED TO, PROCUREMENT OF
// SUBSTITUTE GOODS OR SERVICES; LOSS OF USE, DATA, OR PROFITS; OR BUSINESS
// INTERRUPTION) HOWEVER CAUSED AND ON ANY THEORY OF LIABILITY, WHETHER IN
// CONTRACT, STRICT LIABILITY, OR TORT (INCLUDING NEGLIGENCE OR OTHERWISE)
// ARISING IN ANY WAY OUT OF THE USE OF THIS SOFTWARE, EVEN IF ADVISED OF THE
// POSSIBILITY OF SUCH DAMAGE.
//

#include <exotica_ilqr_solver/ilqr_solver.h>

REGISTER_MOTIONSOLVER_TYPE("ILQRSolver", exotica::ILQRSolver)

namespace exotica
{
void ILQRSolver::SpecifyProblem(PlanningProblemPtr pointer)
{
    if (pointer->type() != "exotica::DynamicTimeIndexedShootingProblem")
    {
        ThrowNamed("This ILQRSolver can't solve problem of type '" << pointer->type() << "'!");
    }
    MotionSolver::SpecifyProblem(pointer);
    prob_ = std::static_pointer_cast<DynamicTimeIndexedShootingProblem>(pointer);
    dynamics_solver_ = prob_->GetScene()->GetDynamicsSolver();
    if (debug_) HIGHLIGHT_NAMED("ILQRSolver", "initialized");
}

void ILQRSolver::BackwardPass()
{
    constexpr double min_clamp_ = -1e10;
    constexpr double max_clamp_ = 1e10;
    const int T = prob_->get_T();
    const double dt = dynamics_solver_->get_dt();

    const Eigen::MatrixXd Qf = prob_->get_Qf(), R = dt * prob_->get_R();
    const Eigen::MatrixXd X_star = prob_->get_X_star();

    // eq. 18
    vk_gains_[T - 1] = Qf * dynamics_solver_->StateDelta(prob_->get_X(T - 1), X_star.col(T - 1));
    vk_gains_[T - 1] = vk_gains_[T - 1].unaryExpr([min_clamp_, max_clamp_](double x) -> double {
        return std::min(std::max(x, min_clamp_), max_clamp_);
    });

    Eigen::MatrixXd Sk = Qf;
    Sk = Sk.unaryExpr([min_clamp_, max_clamp_](double x) -> double {
        return std::min(std::max(x, min_clamp_), max_clamp_);
    });
    vk_gains_[T - 1] = vk_gains_[T - 1].unaryExpr([min_clamp_, max_clamp_](double x) -> double {
        return std::min(std::max(x, min_clamp_), max_clamp_);
    });

    for (int t = T - 2; t >= 0; t--)
    {
        Eigen::VectorXd x = prob_->get_X(t), u = prob_->get_U(t);
        Eigen::MatrixXd Ak = dynamics_solver_->fx(x, u), Bk = dynamics_solver_->fu(x, u),
                        Q = dt * prob_->get_Q(t);

        // eq. 13-16
        Ak.noalias() = Ak * dt + Eigen::MatrixXd::Identity(Ak.rows(), Ak.cols());
        Bk.noalias() = Bk * dt;
        // this inverse is common for all factors
        const Eigen::MatrixXd _inv =
            (Eigen::MatrixXd::Identity(R.rows(), R.cols()) * lambda_ + R + Bk.transpose() * Sk * Bk).inverse();

        Kv_gains_[t] = _inv * Bk.transpose();
        K_gains_[t] = _inv * Bk.transpose() * Sk * Ak;
        Ku_gains_[t] = _inv * R;
        Sk = Ak.transpose() * Sk * (Ak - Bk * K_gains_[t]) + Q;

        vk_gains_[t] = ((Ak - Bk * K_gains_[t]).transpose() * vk_gains_[t + 1]) -
                       (K_gains_[t].transpose() * R * u) + (Q * x);

        // fix for large values
        Sk = Sk.unaryExpr([min_clamp_, max_clamp_](double x) -> double {
            return std::min(std::max(x, min_clamp_), max_clamp_);
        });
        vk_gains_[t] = vk_gains_[t].unaryExpr([min_clamp_, max_clamp_](double x) -> double {
            return std::min(std::max(x, min_clamp_), max_clamp_);
        });
    }
}

double ILQRSolver::ForwardPass(const double alpha, Eigen::MatrixXdRefConst ref_x, Eigen::MatrixXdRefConst ref_u)
{
    double cost = 0;
    const int T = prob_->get_T();
    const Eigen::VectorXd control_limits = dynamics_solver_->get_control_limits();
    const double dt = dynamics_solver_->get_dt();

    for (int t = 0; t < T - 1; ++t)
    {
        Eigen::VectorXd u = ref_u.col(t);
        // eq. 12
        Eigen::VectorXd delta_uk = -Ku_gains_[t] * u - Kv_gains_[t] * vk_gains_[t + 1] -
                                   K_gains_[t] * dynamics_solver_->StateDelta(prob_->get_X(t), ref_x.col(t));

        u.noalias() += alpha * delta_uk;
        // clamp controls
        u = u.cwiseMax(-control_limits).cwiseMin(control_limits);

        prob_->Update(u, t);
        cost += dt * (prob_->GetControlCost(t) + prob_->GetStateCost(t));
    }

    // add terminal cost
    cost += prob_->GetStateCost(T - 1);
    return cost;
}

void ILQRSolver::Solve(Eigen::MatrixXd& solution)
{
    if (!prob_) ThrowNamed("Solver has not been initialized!");
    Timer planning_timer, backward_pass_timer, line_search_timer;

    const int T = prob_->get_T();
    const int NU = prob_->get_num_controls();
    const int NX = prob_->get_num_positions() + prob_->get_num_velocities();

    prob_->ResetCostEvolution(GetNumberOfMaxIterations() + 1);

    // initialize Gain matrices
    K_gains_.assign(T, Eigen::MatrixXd(NU, NX));
    Ku_gains_.assign(T, Eigen::MatrixXd(NU, NU));
    Kv_gains_.assign(T, Eigen::MatrixXd(NU, NX));
    vk_gains_.assign(T, Eigen::MatrixXd(NX, 1));

    // all of the below are not pointers, since we want to copy over
    //  solutions across iterations
    Eigen::MatrixXd new_U, global_best_U;
    solution.resize(T, NU);

    if (debug_) HIGHLIGHT_NAMED("ILQRSolver", "Running ILQR solver for max " << parameters_.MaxIterations << " iterations");

    double last_cost = 0, global_best_cost = 0;
    int last_best_iteration = 0;

    for (int iteration = 0; iteration < GetNumberOfMaxIterations(); ++iteration)
    {
        // Backwards pass computes the gains
        backward_pass_timer.Reset();
        BackwardPass();
        // if (debug_) HIGHLIGHT_NAMED("ILQRSolver", "Backward pass complete in " << backward_pass_timer.GetDuration());
        if (debug_) HIGHLIGHT_NAMED("ILQRSolver", "Backward pass complete in " << backward_pass_timer.GetDuration() << " lambda=" << lambda_);
<<<<<<< HEAD

=======
        
>>>>>>> 2f071e71
        line_search_timer.Reset();
        // forward pass to compute new control trajectory
        // TODO: Configure line-search space from xml
        // TODO (Wolf): What you are doing is a forward line-search when we may try a
        //    backtracking line search for a performance improvement later - this just as an aside.
        const Eigen::VectorXd alpha_space = Eigen::VectorXd::LinSpaced(10, 0.1, 1.0);
        double current_cost = 0, best_alpha = 0;

        Eigen::MatrixXd ref_x = prob_->get_X(),
                        ref_u = prob_->get_U();
        // perform a linear search to find the best rate
        for (int ai = 0; ai < alpha_space.rows(); ++ai)
        {
            double alpha = alpha_space(ai);
            double cost = ForwardPass(alpha, ref_x, ref_u);

            if (ai == 0 || cost < current_cost)
            {
                current_cost = cost;
                new_U = prob_->get_U();
                best_alpha = alpha;
            }
        }

        // source: https://uk.mathworks.com/help/optim/ug/least-squares-model-fitting-algorithms.html, eq. 13
        if (iteration > 0)
        {
            if (current_cost < last_cost)
            {
                // success, error decreased: decrease damping
                lambda_ = lambda_ / 10.0;
            }
            else
            {
                // failure, error increased: increase damping
                lambda_ = lambda_ * 10.0;
            }
        }

        if (lambda_ > lambda_max_)
        {
            HIGHLIGHT_NAMED("ILQRSolver", "Lambda greater than maximum.");
            break;
        }

        if (debug_)
        {
            HIGHLIGHT_NAMED("ILQRSolver", "Forward pass complete in " << line_search_timer.GetDuration() << " with cost: " << current_cost << " and alpha " << best_alpha);
            HIGHLIGHT_NAMED("ILQRSolver", "Final state: " << prob_->get_X(T - 1).transpose());
        }

        // copy solutions for next iteration
        if (iteration == 0 || global_best_cost > current_cost)
        {
            global_best_cost = current_cost;
            last_best_iteration = iteration;
            global_best_U = new_U;
            best_ref_x_ = ref_x;
            best_ref_u_ = ref_u;
        }

        if (iteration - last_best_iteration > parameters_.FunctionTolerancePatience)
        {
            if (debug_) HIGHLIGHT_NAMED("ILQRSolver", "Early stopping criterion reached. Time: " << planning_timer.GetDuration());
            break;
        }

        if (last_cost - current_cost < parameters_.FunctionTolerance && last_cost - current_cost > 0)
        {
            if (debug_) HIGHLIGHT_NAMED("ILQRSolver", "Function tolerance reached. Time: " << planning_timer.GetDuration());
            break;
        }

        if (debug_ && iteration == parameters_.MaxIterations - 1)
            HIGHLIGHT_NAMED("ILQRSolver", "Max iterations reached. Time: " << planning_timer.GetDuration());

        last_cost = current_cost;
        for (int t = 0; t < T - 1; ++t)
            prob_->Update(new_U.col(t), t);
        prob_->SetCostEvolution(iteration, current_cost);
    }

    // store the best solution found over all iterations
    for (int t = 0; t < T - 1; ++t)
    {
        solution.row(t) = global_best_U.col(t).transpose();
        prob_->Update(global_best_U.col(t), t);
    }

    planning_time_ = planning_timer.GetDuration();
}

<<<<<<< HEAD
Eigen::VectorXdRefConst ILQRSolver::GetFeedbackControl(Eigen::VectorXd x, int t) const
=======
Eigen::VectorXd ILQRSolver::GetFeedbackControl(Eigen::VectorXd x, int t) const
>>>>>>> 2f071e71
{
    const Eigen::VectorXd control_limits = dynamics_solver_->get_control_limits();
    Eigen::VectorXd delta_uk = -Ku_gains_[t] * best_ref_u_.col(t) - Kv_gains_[t] * vk_gains_[t + 1] -
                               K_gains_[t] * dynamics_solver_->StateDelta(x, best_ref_x_.col(t));

    Eigen::VectorXd u = best_ref_u_.col(t) + delta_uk;
    return u.cwiseMax(-control_limits).cwiseMin(control_limits);
}

}  // namespace exotica<|MERGE_RESOLUTION|>--- conflicted
+++ resolved
@@ -161,11 +161,7 @@
         BackwardPass();
         // if (debug_) HIGHLIGHT_NAMED("ILQRSolver", "Backward pass complete in " << backward_pass_timer.GetDuration());
         if (debug_) HIGHLIGHT_NAMED("ILQRSolver", "Backward pass complete in " << backward_pass_timer.GetDuration() << " lambda=" << lambda_);
-<<<<<<< HEAD
-
-=======
-        
->>>>>>> 2f071e71
+
         line_search_timer.Reset();
         // forward pass to compute new control trajectory
         // TODO: Configure line-search space from xml
@@ -258,11 +254,7 @@
     planning_time_ = planning_timer.GetDuration();
 }
 
-<<<<<<< HEAD
-Eigen::VectorXdRefConst ILQRSolver::GetFeedbackControl(Eigen::VectorXd x, int t) const
-=======
-Eigen::VectorXd ILQRSolver::GetFeedbackControl(Eigen::VectorXd x, int t) const
->>>>>>> 2f071e71
+Eigen::VectorXd ILQRSolver::GetFeedbackControl(Eigen::VectorXdRefConst x, int t) const
 {
     const Eigen::VectorXd control_limits = dynamics_solver_->get_control_limits();
     Eigen::VectorXd delta_uk = -Ku_gains_[t] * best_ref_u_.col(t) - Kv_gains_[t] * vk_gains_[t + 1] -

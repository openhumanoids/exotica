//
// Copyright (c) 2019, University of Edinburgh
// All rights reserved.
//
// Redistribution and use in source and binary forms, with or without
// modification, are permitted provided that the following conditions are met:
//
//  * Redistributions of source code must retain the above copyright notice,
//    this list of conditions and the following disclaimer.
//  * Redistributions in binary form must reproduce the above copyright
//    notice, this list of conditions and the following disclaimer in the
//    documentation and/or other materials provided with the distribution.
//  * Neither the name of  nor the names of its contributors may be used to
//    endorse or promote products derived from this software without specific
//    prior written permission.
//
// THIS SOFTWARE IS PROVIDED BY THE COPYRIGHT HOLDERS AND CONTRIBUTORS "AS IS"
// AND ANY EXPRESS OR IMPLIED WARRANTIES, INCLUDING, BUT NOT LIMITED TO, THE
// IMPLIED WARRANTIES OF MERCHANTABILITY AND FITNESS FOR A PARTICULAR PURPOSE
// ARE DISCLAIMED. IN NO EVENT SHALL THE COPYRIGHT OWNER OR CONTRIBUTORS BE
// LIABLE FOR ANY DIRECT, INDIRECT, INCIDENTAL, SPECIAL, EXEMPLARY, OR
// CONSEQUENTIAL DAMAGES (INCLUDING, BUT NOT LIMITED TO, PROCUREMENT OF
// SUBSTITUTE GOODS OR SERVICES; LOSS OF USE, DATA, OR PROFITS; OR BUSINESS
// INTERRUPTION) HOWEVER CAUSED AND ON ANY THEORY OF LIABILITY, WHETHER IN
// CONTRACT, STRICT LIABILITY, OR TORT (INCLUDING NEGLIGENCE OR OTHERWISE)
// ARISING IN ANY WAY OUT OF THE USE OF THIS SOFTWARE, EVEN IF ADVISED OF THE
// POSSIBILITY OF SUCH DAMAGE.
//

#ifndef EXOTICA_DDP_SOLVER_ABSTRACT_DDP_SOLVER_H_
#define EXOTICA_DDP_SOLVER_ABSTRACT_DDP_SOLVER_H_

#include <exotica_core/feedback_motion_solver.h>
#include <exotica_core/problems/dynamic_time_indexed_shooting_problem.h>
#include <exotica_core/tools/conversions.h>

namespace exotica
{
// \brief Base DDP Solver class that implements the forward pass.
//  and utility functions. This is a templated class since we need
//  the parameters from the solvers but do not have parameters here.
//
//  This is why this is a header-only
template <typename Initializer>
class AbstractDDPSolver : public FeedbackMotionSolver
{
public:
    ///\brief Solves the problem
    ///@param solution Returned solution trajectory as a vector of joint configurations.
    void Solve(Eigen::MatrixXd& solution) override;

    ///\brief Binds the solver to a specific problem which must be pre-initalised
    ///@param pointer Shared pointer to the motion planning problem
    ///@return        Successful if the problem is a valid DynamicTimeIndexedProblem
    void SpecifyProblem(PlanningProblemPtr pointer) override;

<<<<<<< HEAD
    Eigen::VectorXdRefConst GetFeedbackControl(Eigen::VectorXd x, int t) const override;
=======
    Eigen::VectorXd GetFeedbackControl(Eigen::VectorXd x, int t) const override;
>>>>>>> 2f071e71

protected:
    DynamicTimeIndexedShootingProblemPtr prob_;       ///!< Shared pointer to the planning problem.
    DynamicsSolverPtr dynamics_solver_;               ///!< Shared pointer to the dynamics solver.
    std::vector<Eigen::MatrixXd> K_gains_, k_gains_;  ///!< Control gains.

    ///\brief Computes the control gains for a the trajectory in the associated
    ///     DynamicTimeIndexedProblem.
    virtual void BackwardPass() = 0;

    ///\brief Forward simulates the dynamics using the gains computed in the
    ///     last BackwardPass;
    /// @param alpha The learning rate.
    /// @param ref_trajectory The reference state trajectory.
    /// @return The cost associated with the new control and state trajectory.
    double ForwardPass(const double alpha, Eigen::MatrixXdRefConst ref_x, Eigen::MatrixXdRefConst ref_u);

    Initializer base_parameters_;
    Eigen::MatrixXd best_ref_x_, best_ref_u_;  ///!< Reference trajectory for feedback control.

    double lambda_ = 0.1,
           lambda_max_ = 1000;  ///!< Levenberg Marquardt parameters
};

template <typename Initializer>
void AbstractDDPSolver<Initializer>::Solve(Eigen::MatrixXd& solution)
{
    if (!prob_) ThrowNamed("Solver has not been initialized!");
    Timer planning_timer, backward_pass_timer, line_search_timer;

    const int T = prob_->get_T();
    const int NU = prob_->get_num_controls();
    const int NX = prob_->get_num_positions() + prob_->get_num_velocities();

    // TODO: parametrize
    lambda_ = 0.1;
<<<<<<< HEAD

=======
    
>>>>>>> 2f071e71
    prob_->ResetCostEvolution(GetNumberOfMaxIterations() + 1);

    // initialize Gain matrices
    K_gains_.assign(T, Eigen::MatrixXd(NU, NX));
    k_gains_.assign(T, Eigen::VectorXd(NU, 1));

    // all of the below are not pointers, since we want to copy over
    //  solutions across iterations
    Eigen::MatrixXd new_U, global_best_U;
    solution.resize(T, NU);

    if (debug_) HIGHLIGHT_NAMED("DDPSolver", "Running DDP solver for max " << GetNumberOfMaxIterations() << " iterations");

    double last_cost = 0, global_best_cost = 0;
    int last_best_iteration = 0;

    for (int iteration = 0; iteration < GetNumberOfMaxIterations(); ++iteration)
    {
        // Backwards pass computes the gains
        backward_pass_timer.Reset();
        BackwardPass();
        if (debug_) HIGHLIGHT_NAMED("DDPSolver", "Backward pass complete in " << backward_pass_timer.GetDuration() << " lambda=" << lambda_);

        line_search_timer.Reset();
        // forward pass to compute new control trajectory
        // TODO: Configure line-search space from xml
        // TODO (Wolf): What you are doing is a forward line-search when we may try a
        //    backtracking line search for a performance improvement later - this just as an aside.
        const Eigen::VectorXd alpha_space = Eigen::VectorXd::LinSpaced(10, 0.1, 1.0);
        double current_cost = 0, best_alpha = 0;

        Eigen::MatrixXd ref_x = prob_->get_X(),
                        ref_u = prob_->get_U();
        // perform a linear search to find the best rate
        for (int ai = 0; ai < alpha_space.rows(); ++ai)
        {
            double alpha = alpha_space(ai);
            double cost = ForwardPass(alpha, ref_x, ref_u);

            if (ai == 0 || cost < current_cost)
            {
                current_cost = cost;
                new_U = prob_->get_U();
                best_alpha = alpha;
            }
        }
<<<<<<< HEAD

=======
        
>>>>>>> 2f071e71
        // source: https://uk.mathworks.com/help/optim/ug/least-squares-model-fitting-algorithms.html, eq. 13
        if (iteration > 0)
        {
            if (current_cost < last_cost)
            {
                // success, error decreased: decrease damping
                lambda_ = lambda_ / 10.0;
            }
            else
            {
                // failure, error increased: increase damping
                lambda_ = lambda_ * 10.0;
            }
        }

        if (lambda_ > lambda_max_)
        {
            HIGHLIGHT_NAMED("DDPSolver", "Lambda greater than maximum.");
            break;
        }

        if (debug_)
        {
            HIGHLIGHT_NAMED("DDPSolver", "Forward pass complete in " << line_search_timer.GetDuration() << " with cost: " << current_cost << " and alpha " << best_alpha);
            HIGHLIGHT_NAMED("DDPSolver", "Final state: " << prob_->get_X(T - 1).transpose());
        }

        // copy solutions for next iteration
        if (iteration == 0 || global_best_cost > current_cost)
        {
            global_best_cost = current_cost;
            last_best_iteration = iteration;
            global_best_U = new_U;
            best_ref_x_ = ref_x;
            best_ref_u_ = ref_u;
        }

        if (iteration - last_best_iteration > base_parameters_.FunctionTolerancePatience)
        {
            if (debug_) HIGHLIGHT_NAMED("DDPSolver", "Early stopping criterion reached. Time: " << planning_timer.GetDuration());
            break;
        }

        if (last_cost - current_cost < base_parameters_.FunctionTolerance && last_cost - current_cost > 0)
        {
            if (debug_) HIGHLIGHT_NAMED("DDPSolver", "Function tolerance reached. Time: " << planning_timer.GetDuration());
            break;
        }

        if (debug_ && iteration == GetNumberOfMaxIterations() - 1)
            HIGHLIGHT_NAMED("DDPSolver", "Max iterations reached. Time: " << planning_timer.GetDuration());

        last_cost = current_cost;
        for (int t = 0; t < T - 1; ++t)
            prob_->Update(new_U.col(t), t);
        prob_->SetCostEvolution(iteration, current_cost);
    }

    // store the best solution found over all iterations
    for (int t = 0; t < T - 1; ++t)
    {
        solution.row(t) = global_best_U.col(t).transpose();
        prob_->Update(global_best_U.col(t), t);
    }

    planning_time_ = planning_timer.GetDuration();
}

template <typename Initializer>
void AbstractDDPSolver<Initializer>::SpecifyProblem(PlanningProblemPtr pointer)
{
    if (pointer->type() != "exotica::DynamicTimeIndexedShootingProblem")
    {
        ThrowNamed("This DDPSolver can't solve problem of type '" << pointer->type() << "'!");
    }
    MotionSolver::SpecifyProblem(pointer);
    prob_ = std::static_pointer_cast<DynamicTimeIndexedShootingProblem>(pointer);
    dynamics_solver_ = prob_->GetScene()->GetDynamicsSolver();
    if (debug_) HIGHLIGHT_NAMED("DDPSolver", "initialized");
}

template <typename Initializer>
double AbstractDDPSolver<Initializer>::ForwardPass(const double alpha, Eigen::MatrixXdRefConst ref_x, Eigen::MatrixXdRefConst ref_u)
{
    double cost = 0;
    const int T = prob_->get_T();
    const Eigen::VectorXd control_limits = dynamics_solver_->get_control_limits();
    const double dt = dynamics_solver_->get_dt();

    for (int t = 0; t < T - 1; ++t)
    {
        Eigen::VectorXd u = ref_u.col(t);
        // eq. 12
        Eigen::VectorXd delta_uk = k_gains_[t] + K_gains_[t] * dynamics_solver_->StateDelta(prob_->get_X(t), ref_x.col(t));
        u.noalias() += alpha * delta_uk;
        // clamp controls
        u = u.cwiseMax(-control_limits).cwiseMin(control_limits);

        prob_->Update(u, t);
        cost += dt * (prob_->GetControlCost(t) + prob_->GetStateCost(t));
    }

    // add terminal cost
    cost += prob_->GetStateCost(T - 1);
    return cost;
}

template <typename Initializer>
<<<<<<< HEAD
Eigen::VectorXdRefConst AbstractDDPSolver<Initializer>::GetFeedbackControl(Eigen::VectorXd x, int t) const
=======
Eigen::VectorXd AbstractDDPSolver<Initializer>::GetFeedbackControl(Eigen::VectorXd x, int t) const
>>>>>>> 2f071e71
{
    const Eigen::VectorXd control_limits = dynamics_solver_->get_control_limits();
    Eigen::VectorXd delta_uk = k_gains_[t] + K_gains_[t] * dynamics_solver_->StateDelta(x, best_ref_x_.col(t));

    Eigen::VectorXd u = best_ref_u_.col(t) + delta_uk;
    return u.cwiseMax(-control_limits).cwiseMin(control_limits);
}

}  // namespace exotica

#endif  // EXOTICA_DDP_SOLVER_ABSTRACT_DDP_SOLVER_H_<|MERGE_RESOLUTION|>--- conflicted
+++ resolved
@@ -54,11 +54,7 @@
     ///@return        Successful if the problem is a valid DynamicTimeIndexedProblem
     void SpecifyProblem(PlanningProblemPtr pointer) override;
 
-<<<<<<< HEAD
-    Eigen::VectorXdRefConst GetFeedbackControl(Eigen::VectorXd x, int t) const override;
-=======
-    Eigen::VectorXd GetFeedbackControl(Eigen::VectorXd x, int t) const override;
->>>>>>> 2f071e71
+    Eigen::VectorXd GetFeedbackControl(Eigen::VectorXdRefConst x, int t) const override;
 
 protected:
     DynamicTimeIndexedShootingProblemPtr prob_;       ///!< Shared pointer to the planning problem.
@@ -95,11 +91,7 @@
 
     // TODO: parametrize
     lambda_ = 0.1;
-<<<<<<< HEAD
-
-=======
-    
->>>>>>> 2f071e71
+
     prob_->ResetCostEvolution(GetNumberOfMaxIterations() + 1);
 
     // initialize Gain matrices
@@ -146,11 +138,7 @@
                 best_alpha = alpha;
             }
         }
-<<<<<<< HEAD
-
-=======
-        
->>>>>>> 2f071e71
+
         // source: https://uk.mathworks.com/help/optim/ug/least-squares-model-fitting-algorithms.html, eq. 13
         if (iteration > 0)
         {
@@ -259,11 +247,7 @@
 }
 
 template <typename Initializer>
-<<<<<<< HEAD
-Eigen::VectorXdRefConst AbstractDDPSolver<Initializer>::GetFeedbackControl(Eigen::VectorXd x, int t) const
-=======
-Eigen::VectorXd AbstractDDPSolver<Initializer>::GetFeedbackControl(Eigen::VectorXd x, int t) const
->>>>>>> 2f071e71
+Eigen::VectorXd AbstractDDPSolver<Initializer>::GetFeedbackControl(Eigen::VectorXdRefConst x, int t) const
 {
     const Eigen::VectorXd control_limits = dynamics_solver_->get_control_limits();
     Eigen::VectorXd delta_uk = k_gains_[t] + K_gains_[t] * dynamics_solver_->StateDelta(x, best_ref_x_.col(t));

/*
 * OMPLProblem.cpp
 *
 *  Created on: 19 Jun 2014
 *      Author: Vladimir Ivan
 */

#include "ompl_solver/OMPLProblem.h"

REGISTER_PROBLEM_TYPE("OMPLProblem", exotica::OMPLProblem);

#define XML_CHECK(x) {xmltmp=handle.FirstChildElement(x).ToElement();if (!xmltmp) {INDICATE_FAILURE; return PAR_ERR;}}
#define XML_OK(x) if(!ok(x)){INDICATE_FAILURE; return PAR_ERR;}

namespace exotica
{

	OMPLProblem::OMPLProblem() :
			space_dim_(0)
	{
		// TODO Auto-generated constructor stub

	}

	OMPLProblem::~OMPLProblem()
	{
		// TODO Auto-generated destructor stub
	}

	std::vector<double>& OMPLProblem::getBounds()
	{
		return bounds_;
	}

<<<<<<< HEAD
    EReturn OMPLProblem::reinitialise(rapidjson::Document& document, boost::shared_ptr<PlanningProblem> problem)
    {
        task_defs_.clear();
        task_maps_.clear();
        goals_.clear();
        if(document.IsArray())
        {
            for (rapidjson::SizeType i=0;i<document.Size();i++)
            {
                rapidjson::Value& obj = document[i];
                if(obj.IsObject())
                {
                    std::string constraintClass;
                    if(ok(getJSON(obj["class"],constraintClass)))
                    {
                        if(knownMaps_.find(constraintClass)!=knownMaps_.end())
                        {
                            TaskMap_ptr taskmap;
                            if(ok(TaskMap_fac::Instance().createObject(knownMaps_[constraintClass],taskmap)))
                            {
                                EReturn ret = taskmap->initialise(obj,server_,scenes_,problem);
                                if(ok(ret))
                                {
                                    if(ret!=CANCELLED)
                                    {
                                        std::string name=taskmap->getObjectName();
                                        task_maps_[name]=taskmap;
                                        TaskDefinition_ptr task;
                                        if(ok(TaskDefinition_fac::Instance().createObject("TaskTerminationCriterion",task)))
                                        {
                                            TaskTerminationCriterion_ptr sqr = boost::static_pointer_cast<TaskTerminationCriterion>(task);
                                            sqr->setTaskMap(taskmap);
                                            int dim;
                                            taskmap->taskSpaceDim(dim);
                                            sqr->y_star0_.resize(dim);
                                            sqr->rho0_(0)=1.0;
                                            sqr->threshold0_(0)=1e-1;
                                            sqr->object_name_=name+std::to_string((unsigned long)sqr.get());

                                            // TODO: Better implementation of stting goals from JSON
                                            sqr->y_star0_.setZero();

                                            sqr->setTimeSteps(1);
                                            sqr->wasFullyInitialised_=true;
                                            task_defs_[name]=task;
                                            goals_.push_back(sqr);
                                        }
                                        else
                                        {
                                            INDICATE_FAILURE;
                                            return FAILURE;
                                        }
                                    }
                                    else
                                    {
                                        ROS_WARN_STREAM("Creation of '"<<constraintClass<<"' cancelled!");
                                    }
                                }
                                else
                                {
                                    INDICATE_FAILURE;
                                    return FAILURE;
                                }
                            }
                            else
                            {
                                INDICATE_FAILURE;
                                return FAILURE;
                            }

                        }
                        else
                        {
                            WARNING("Ignoring unknown constraint '"<<constraintClass<<"'");
                        }
                    }
                    else
                    {
                        INDICATE_FAILURE;
                        return FAILURE;
                    }
                }
                else
                {
                    INDICATE_FAILURE;
                    return FAILURE;
                }
            }
        }
        else
        {
            INDICATE_FAILURE;
            return FAILURE;
        }

        robot_model::RobotModelPtr model = scenes_.begin()->second->getRobotModel();
        std::vector<std::string> joints = scenes_.begin()->second->getSolver().getJointNames();
        int n=joints.size();
        bounds_.resize(n*2);

        for(int i=0;i<n;i++)
        {
            boost::shared_ptr<urdf::JointLimits> lim=model->getURDF()->getJoint(joints[i])->limits;
            bounds_[i]=lim->lower;
            bounds_[i+n]=lim->upper;
        }
        return SUCCESS;

    }

=======
>>>>>>> a9e7a82a
	EReturn OMPLProblem::initDerived(tinyxml2::XMLHandle & handle)
	{
		for (auto goal : task_defs_)
		{
			if (goal.second->type().compare("exotica::TaskTerminationCriterion") == 0)
			{
				goals_.push_back(boost::static_pointer_cast<exotica::TaskTerminationCriterion>(goal.second));
			}
		}
		tinyxml2::XMLHandle tmp_handle = handle.FirstChildElement("LocalPlannerConfig");
		if (tmp_handle.ToElement())
		{
			local_planner_config_ = tmp_handle.ToElement()->GetText();
		}

		for (auto scene : scenes_)
		{
			int nn = scene.second->getNumJoints();
			if (space_dim_ == 0)
			{
				space_dim_ = nn;
				continue;
			}
			else
			{
				if (space_dim_ != nn)
				{
					ERROR("Kinematic scenes have different joint space sizes!");
					return FAILURE;
				}
				else
				{
					continue;
				}
			}
		}

		std::vector<std::string> jnts;
		scenes_.begin()->second->getJointNames(jnts);
		robot_model::RobotModelConstPtr model=server_->getModel("robot_description");
		getBounds().resize(jnts.size() * 2);
		for (int i = 0; i < jnts.size(); i++)
		{
			getBounds()[i] = model->getJointModel(jnts[i])->getVariableBounds()[0].min_position_;
			getBounds()[i + jnts.size()] = model->getJointModel(jnts[i])->getVariableBounds()[0].max_position_;
		}
		return SUCCESS;
	}

	int OMPLProblem::getSpaceDim()
	{
		return space_dim_;
	}

	std::vector<TaskTerminationCriterion_ptr>& OMPLProblem::getGoals()
	{
		return goals_;
	}

} /* namespace exotica */<|MERGE_RESOLUTION|>--- conflicted
+++ resolved
@@ -32,7 +32,6 @@
 		return bounds_;
 	}
 
-<<<<<<< HEAD
     EReturn OMPLProblem::reinitialise(rapidjson::Document& document, boost::shared_ptr<PlanningProblem> problem)
     {
         task_defs_.clear();
@@ -143,8 +142,6 @@
 
     }
 
-=======
->>>>>>> a9e7a82a
 	EReturn OMPLProblem::initDerived(tinyxml2::XMLHandle & handle)
 	{
 		for (auto goal : task_defs_)

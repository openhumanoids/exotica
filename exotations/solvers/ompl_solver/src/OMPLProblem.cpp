/*
 * OMPLProblem.cpp
 *
 *  Created on: 19 Jun 2014
 *      Author: Vladimir Ivan
 */

#include "ompl_solver/OMPLProblem.h"
#include "generic/Identity.h"

REGISTER_PROBLEM_TYPE("OMPLProblem", exotica::OMPLProblem);
REGISTER_TASKDEFINITION_TYPE("TaskBias", exotica::TaskBias);

#define XML_CHECK(x) {xmltmp=handle.FirstChildElement(x).ToElement();if (!xmltmp) {INDICATE_FAILURE; return PAR_ERR;}}
#define XML_OK(x) if(!ok(x)){INDICATE_FAILURE; return PAR_ERR;}

namespace exotica
{

	TaskBias::TaskBias() :
			TaskSqrError()
	{

	}

	OMPLProblem::OMPLProblem() :
			space_dim_(0), problemType(OMPL_PROBLEM_GOAL)
	{
		// TODO Auto-generated constructor stub

	}

	OMPLProblem::~OMPLProblem()
	{
		// TODO Auto-generated destructor stub
	}

	std::vector<double>& OMPLProblem::getBounds()
	{
		return bounds_;
	}

<<<<<<< HEAD
	void OMPLProblem::clear(bool keepOriginals)
	{
		if (keepOriginals)
		{
			task_maps_ = originalMaps_;
			goals_ = originalGoals_;
			costs_ = originalCosts_;
			goalBias_ = originalGoalBias_;
			samplingBias_ = originalSamplingBias_;
		}
		else
		{
			task_maps_.clear();
			task_defs_.clear();
			goals_.clear();
			costs_.clear();
			goalBias_.clear();
			samplingBias_.clear();
		}
	}

	EReturn OMPLProblem::reinitialise(rapidjson::Document& document,
			boost::shared_ptr<PlanningProblem> problem)
	{
		clear();
		if (document.IsArray())
		{
			for (rapidjson::SizeType i = 0; i < document.Size(); i++)
			{
				rapidjson::Value& obj = document[i];
				if (obj.IsObject())
				{
					std::string constraintClass;
					if (ok(getJSON(obj["class"], constraintClass)))
					{
						if (knownMaps_.find(constraintClass) != knownMaps_.end())
						{
							bool IsGoal = false;
							if (knownMaps_[constraintClass].compare("Identity") == 0)
							{
								std::string postureName;
								if (ok(getJSON(obj["postureName"], postureName)))
								{
									if (postureName.compare("reach_end") != 0)
									{
										continue;
									}
									else
									{
										IsGoal = true;
									}
								}
								else
								{
									continue;
								}
							}
							if (problemType == OMPL_PROBLEM_GOAL_BIAS && !IsGoal)
								continue;
							TaskMap_ptr taskmap;
							if (ok(TaskMap_fac::Instance().createObject(knownMaps_[constraintClass], taskmap)))
							{
								EReturn ret = taskmap->initialise(obj, server_, scenes_, problem);
								if (ok(ret))
								{
									if (ret != CANCELLED)
									{
										std::string name = taskmap->getObjectName();
										task_maps_[name] = taskmap;
										TaskDefinition_ptr task;

										if (IsGoal && problemType == OMPL_PROBLEM_GOAL_BIAS)
										{
											if (ok(TaskDefinition_fac::Instance().createObject("TaskBias", task)))
											{
												TaskBias_ptr sqr = boost::static_pointer_cast<
														TaskBias>(task);
												sqr->setTaskMap(taskmap);
												int dim;
												taskmap->taskSpaceDim(dim);
												sqr->y_star0_.resize(dim);
												sqr->rho0_(0) = 1.0;
												sqr->object_name_ = name
														+ std::to_string((unsigned long) sqr.get());
												sqr->y_star0_.setZero();

												sqr->setTimeSteps(1);
												sqr->wasFullyInitialised_ = true;
												task_defs_[name] = task;
												goalBias_.push_back(sqr);
											}
											else
											{
												INDICATE_FAILURE
												;
												return FAILURE;
											}
										}
										else
										{
											if (ok(TaskDefinition_fac::Instance().createObject("TaskTerminationCriterion", task)))
											{
												TaskTerminationCriterion_ptr sqr =
														boost::static_pointer_cast<
																TaskTerminationCriterion>(task);
												sqr->setTaskMap(taskmap);
												int dim;
												taskmap->taskSpaceDim(dim);
												sqr->y_star0_.resize(dim);
												sqr->rho0_(0) = 1.0;
												sqr->threshold0_(0) = 1e-6;
												sqr->object_name_ = name
														+ std::to_string((unsigned long) sqr.get());

												// TODO: Better implementation of stting goals from JSON
												sqr->y_star0_.setZero();

												sqr->setTimeSteps(1);
												sqr->wasFullyInitialised_ = true;
												task_defs_[name] = task;
												goals_.push_back(sqr);
											}
											else
											{
												INDICATE_FAILURE
												;
												return FAILURE;
											}
										}
									}
									else
									{
										ROS_WARN_STREAM("Creation of '"<<constraintClass<<"' cancelled!");
									}
								}
								else
								{
									INDICATE_FAILURE
									;
									return FAILURE;
								}
							}
							else
							{
								INDICATE_FAILURE
								;
								return FAILURE;
							}

						}
						else
						{
							WARNING("Ignoring unknown constraint '"<<constraintClass<<"'");
						}
					}
					else
					{
						INDICATE_FAILURE
						;
						return FAILURE;
					}
				}
				else
				{
					INDICATE_FAILURE
					;
					return FAILURE;
				}
			}
		}
		else
		{
			INDICATE_FAILURE
			;
			return FAILURE;
		}

		std::vector<std::string> jnts;
		scenes_.begin()->second->getJointNames(jnts);

		getBounds().resize(jnts.size() * 2);
		std::map<std::string, std::vector<double>> joint_limits =
				scenes_.begin()->second->getSolver().getUsedJointLimits();
		for (int i = 0; i < jnts.size(); i++)
		{
			getBounds()[i] = joint_limits.at(jnts[i])[0];
			getBounds()[i + jnts.size()] = joint_limits.at(jnts[i])[1];
		}

		return SUCCESS;

	}
=======
    void OMPLProblem::clear(bool keepOriginals)
    {
        if(keepOriginals)
        {
            task_maps_=originalMaps_;
            goals_=originalGoals_;
            costs_=originalCosts_;
            goalBias_=originalGoalBias_;
            samplingBias_=originalSamplingBias_;
        }
        else
        {
            task_maps_.clear();
            task_defs_.clear();
            goals_.clear();
            costs_.clear();
            goalBias_.clear();
            samplingBias_.clear();
        }
    }

    EReturn OMPLProblem::reinitialise(rapidjson::Document& document, boost::shared_ptr<PlanningProblem> problem)
    {
        clear();
        if(document.IsArray())
        {
            for (rapidjson::SizeType i=0;i<document.Size();i++)
            {
                rapidjson::Value& obj = document[i];
                if(obj.IsObject())
                {
                    std::string constraintClass;
                    if(ok(getJSON(obj["class"],constraintClass)))
                    {
                        if(knownMaps_.find(constraintClass)!=knownMaps_.end())
                        {
                            bool IsGoal=false;
                            if(knownMaps_[constraintClass].compare("Identity")==0)
                            {
                                std::string postureName;
                                if(ok(getJSON(obj["postureName"],postureName)))
                                {
                                    if(postureName.compare("reach_end")!=0)
                                    {
                                        continue;
                                    }
                                    else
                                    {
                                        IsGoal=true;
                                    }
                                }
                                else
                                {
                                    continue;
                                }
                            }
                            if(problemType==OMPL_PROBLEM_GOAL_BIAS && !IsGoal ) continue;
                            TaskMap_ptr taskmap;
                            if(ok(TaskMap_fac::Instance().createObject(knownMaps_[constraintClass],taskmap)))
                            {
                                EReturn ret = taskmap->initialise(obj,server_,scenes_,problem);
                                if(ok(ret))
                                {
                                    if(ret!=CANCELLED)
                                    {
                                        std::string name=taskmap->getObjectName();
                                        task_maps_[name]=taskmap;
                                        TaskDefinition_ptr task;

                                        if(ok(TaskDefinition_fac::Instance().createObject("TaskTerminationCriterion",task)))
                                        {
                                            TaskTerminationCriterion_ptr sqr = boost::static_pointer_cast<TaskTerminationCriterion>(task);
                                            sqr->setTaskMap(taskmap);
                                            int dim;
                                            taskmap->taskSpaceDim(dim);
                                            sqr->y_star0_.resize(dim);
                                            sqr->rho0_(0)=1.0;
                                            sqr->threshold0_(0)=1e-6;
                                            sqr->object_name_=name+std::to_string((unsigned long)sqr.get());

                                            // TODO: Better implementation of stting goals from JSON
                                            sqr->y_star0_.setZero();

                                            sqr->setTimeSteps(1);
                                            sqr->wasFullyInitialised_=true;
                                            task_defs_[name]=task;
                                            goals_.push_back(sqr);
                                        }
                                        else
                                        {
                                            INDICATE_FAILURE;
                                            return FAILURE;
                                        }
                                    }
                                    else
                                    {
                                        ROS_WARN_STREAM("Creation of '"<<constraintClass<<"' cancelled!");
                                    }
                                }
                                else
                                {
                                    INDICATE_FAILURE;
                                    return FAILURE;
                                }
                            }
                            else
                            {
                                INDICATE_FAILURE;
                                return FAILURE;
                            }

                        }
                        else
                        {
                            WARNING("Ignoring unknown constraint '"<<constraintClass<<"'");
                        }
                    }
                    else
                    {
                        INDICATE_FAILURE;
                        return FAILURE;
                    }
                }
                else
                {
                    INDICATE_FAILURE;
                    return FAILURE;
                }
            }

            // HACK - special case
            // Add goal bias ////////////////////////////
            if(!problem->endStateName.empty() && problemType==OMPL_PROBLEM_GOAL_BIAS)
            {
                TaskMap_ptr taskmap;
                if(ok(TaskMap_fac::Instance().createObject("Identity",taskmap)))
                {
                    boost::shared_ptr<exotica::Identity> idt = boost::static_pointer_cast<exotica::Identity>(taskmap);
                    EReturn ret1 = taskmap->initialiseManual("exotica::Identity",server_,scenes_,problem);
                    EReturn ret = idt->initialise(problem->endStateName, *(problem->posesJointNames));
                    if(ok(ret)&&ok(ret1))
                    {
                        if(ret!=CANCELLED)
                        {
                            std::string name=taskmap->getObjectName();
                            task_maps_[name]=taskmap;
                            TaskDefinition_ptr task;
                            if(endState.rows()>0)
                            {
                                if(ok(TaskDefinition_fac::Instance().createObject("TaskBias",task)))
                                {
                                    TaskBias_ptr sqr = boost::static_pointer_cast<TaskBias>(task);
                                    sqr->setTaskMap(taskmap);
                                    int dim;
                                    taskmap->taskSpaceDim(dim);
                                    sqr->y_star0_.resize(dim);
                                    sqr->rho0_(0)=1.0;
                                    sqr->object_name_=name+std::to_string((unsigned long)sqr.get());
                                    sqr->y_star0_.setZero();

                                    sqr->setTimeSteps(1);
                                    sqr->wasFullyInitialised_=true;
                                    task_defs_[name]=task;
                                    goalBias_.push_back(sqr);
                                }
                                else
                                {
                                    INDICATE_FAILURE;
                                    return FAILURE;
                                }
                            }
                        }
                    }
                }
            }



        }
        else
        {
            INDICATE_FAILURE;
            return FAILURE;
        }

        robot_model::RobotModelPtr model = scenes_.begin()->second->getRobotModel();
        std::vector<std::string> joints = scenes_.begin()->second->getSolver().getJointNames();
        int n=joints.size();
        bounds_.resize(n*2);

        for(int i=0;i<n;i++)
        {
            boost::shared_ptr<urdf::JointLimits> lim=model->getURDF()->getJoint(joints[i])->limits;
            bounds_[i]=lim->lower;
            bounds_[i+n]=lim->upper;
        }
        return SUCCESS;

    }
>>>>>>> 21dee726

	EReturn OMPLProblem::initDerived(tinyxml2::XMLHandle & handle)
	{
		tinyxml2::XMLHandle tmp_handle = handle.FirstChildElement("PlroblemType");
		if (tmp_handle.ToElement())
		{
			std::string tmp = tmp_handle.ToElement()->GetText();
			if (tmp.compare("Costs") == 0)
			{
				problemType = OMPL_PROBLEM_COSTS;
			}
			else if (tmp.compare("GoalBias") == 0)
			{
				problemType = OMPL_PROBLEM_GOAL_BIAS;
			}
			else if (tmp.compare("SamplingBias") == 0)
			{
				problemType = OMPL_PROBLEM_SAMPLING_BIAS;
			}
			else if (tmp.compare("Goals") == 0)
			{
				problemType = OMPL_PROBLEM_GOAL;
			}
			else
			{
				INDICATE_FAILURE
				;
				return FAILURE;
			}
		}
		else
		{
			problemType = OMPL_PROBLEM_GOAL;
		}

		switch (problemType)
		{
			case OMPL_PROBLEM_GOAL:
				for (auto goal : task_defs_)
				{
					if (goal.second->type().compare("exotica::TaskTerminationCriterion") == 0)
					{
						goals_.push_back(boost::static_pointer_cast<
								exotica::TaskTerminationCriterion>(goal.second));
					}
					else
					{
						ERROR(goal.first << " has wrong type, ignored!");
					}
				}
				break;

			case OMPL_PROBLEM_COSTS:
				for (auto goal : task_defs_)
				{
					if (goal.second->type().compare("exotica::TaskSqrError") == 0)
					{
						costs_.push_back(boost::static_pointer_cast<exotica::TaskSqrError>(goal.second));
					}
					else
					{
						ERROR(goal.first << " has wrong type, ignored!");
					}
				}
				break;

			case OMPL_PROBLEM_GOAL_BIAS:
				for (auto goal : task_defs_)
				{
					if (goal.second->type().compare("exotica::TaskBias") == 0)
					{
						goalBias_.push_back(boost::static_pointer_cast<exotica::TaskBias>(goal.second));
					}
					else
					{
						ERROR(goal.first << " has wrong type, ignored!");
					}
				}
				break;

			case OMPL_PROBLEM_SAMPLING_BIAS:
				for (auto goal : task_defs_)
				{
					if (goal.second->type().compare("exotica::TaskBias") == 0)
					{
						samplingBias_.push_back(boost::static_pointer_cast<exotica::TaskBias>(goal.second));
					}
					else
					{
						ERROR(goal.first << " has wrong type, ignored!");
					}
				}
				break;
		}

		tmp_handle = handle.FirstChildElement("LocalPlannerConfig");
		if (tmp_handle.ToElement())
		{
			local_planner_config_ = tmp_handle.ToElement()->GetText();
		}

		for (auto scene : scenes_)
		{
			int nn = scene.second->getNumJoints();
			if (space_dim_ == 0)
			{
				space_dim_ = nn;
				continue;
			}
			else
			{
				if (space_dim_ != nn)
				{
					ERROR("Kinematic scenes have different joint space sizes!");
					return FAILURE;
				}
				else
				{
					continue;
				}
			}
		}

		originalMaps_ = task_maps_;
		originalGoals_ = goals_;
		originalCosts_ = costs_;
		originalGoalBias_ = goalBias_;
		originalSamplingBias_ = samplingBias_;

		if (scenes_.begin()->second->getBaseType() != exotica::BASE_TYPE::FIXED)
			compound_ = true;
		else
			compound_ = false;
		std::vector<std::string> jnts;
		scenes_.begin()->second->getJointNames(jnts);

		getBounds().resize(jnts.size() * 2);
		std::map<std::string, std::vector<double>> joint_limits =
				scenes_.begin()->second->getSolver().getUsedJointLimits();
		for (int i = 0; i < jnts.size(); i++)
		{
			getBounds()[i] = joint_limits.at(jnts[i])[0];
			getBounds()[i + jnts.size()] = joint_limits.at(jnts[i])[1];
		}
		return SUCCESS;
	}

	int OMPLProblem::getSpaceDim()
	{
		return space_dim_;
	}

	std::vector<TaskTerminationCriterion_ptr>& OMPLProblem::getGoals()
	{
		return goals_;
	}

	bool OMPLProblem::isCompoundStateSpace()
	{
		return compound_;
	}
	std::vector<TaskSqrError_ptr>& OMPLProblem::getCosts()
	{
		return costs_;
	}

	std::vector<TaskBias_ptr>& OMPLProblem::getGoalBias()
	{
		return goalBias_;
	}

	std::vector<TaskBias_ptr>& OMPLProblem::getSamplingBias()
	{
		return samplingBias_;
	}

} /* namespace exotica */<|MERGE_RESOLUTION|>--- conflicted
+++ resolved
@@ -17,14 +17,13 @@
 namespace exotica
 {
 
-	TaskBias::TaskBias() :
-			TaskSqrError()
-	{
-
-	}
+    TaskBias::TaskBias() : TaskSqrError()
+    {
+
+    }
 
 	OMPLProblem::OMPLProblem() :
-			space_dim_(0), problemType(OMPL_PROBLEM_GOAL)
+            space_dim_(0), problemType(OMPL_PROBLEM_GOAL)
 	{
 		// TODO Auto-generated constructor stub
 
@@ -40,200 +39,6 @@
 		return bounds_;
 	}
 
-<<<<<<< HEAD
-	void OMPLProblem::clear(bool keepOriginals)
-	{
-		if (keepOriginals)
-		{
-			task_maps_ = originalMaps_;
-			goals_ = originalGoals_;
-			costs_ = originalCosts_;
-			goalBias_ = originalGoalBias_;
-			samplingBias_ = originalSamplingBias_;
-		}
-		else
-		{
-			task_maps_.clear();
-			task_defs_.clear();
-			goals_.clear();
-			costs_.clear();
-			goalBias_.clear();
-			samplingBias_.clear();
-		}
-	}
-
-	EReturn OMPLProblem::reinitialise(rapidjson::Document& document,
-			boost::shared_ptr<PlanningProblem> problem)
-	{
-		clear();
-		if (document.IsArray())
-		{
-			for (rapidjson::SizeType i = 0; i < document.Size(); i++)
-			{
-				rapidjson::Value& obj = document[i];
-				if (obj.IsObject())
-				{
-					std::string constraintClass;
-					if (ok(getJSON(obj["class"], constraintClass)))
-					{
-						if (knownMaps_.find(constraintClass) != knownMaps_.end())
-						{
-							bool IsGoal = false;
-							if (knownMaps_[constraintClass].compare("Identity") == 0)
-							{
-								std::string postureName;
-								if (ok(getJSON(obj["postureName"], postureName)))
-								{
-									if (postureName.compare("reach_end") != 0)
-									{
-										continue;
-									}
-									else
-									{
-										IsGoal = true;
-									}
-								}
-								else
-								{
-									continue;
-								}
-							}
-							if (problemType == OMPL_PROBLEM_GOAL_BIAS && !IsGoal)
-								continue;
-							TaskMap_ptr taskmap;
-							if (ok(TaskMap_fac::Instance().createObject(knownMaps_[constraintClass], taskmap)))
-							{
-								EReturn ret = taskmap->initialise(obj, server_, scenes_, problem);
-								if (ok(ret))
-								{
-									if (ret != CANCELLED)
-									{
-										std::string name = taskmap->getObjectName();
-										task_maps_[name] = taskmap;
-										TaskDefinition_ptr task;
-
-										if (IsGoal && problemType == OMPL_PROBLEM_GOAL_BIAS)
-										{
-											if (ok(TaskDefinition_fac::Instance().createObject("TaskBias", task)))
-											{
-												TaskBias_ptr sqr = boost::static_pointer_cast<
-														TaskBias>(task);
-												sqr->setTaskMap(taskmap);
-												int dim;
-												taskmap->taskSpaceDim(dim);
-												sqr->y_star0_.resize(dim);
-												sqr->rho0_(0) = 1.0;
-												sqr->object_name_ = name
-														+ std::to_string((unsigned long) sqr.get());
-												sqr->y_star0_.setZero();
-
-												sqr->setTimeSteps(1);
-												sqr->wasFullyInitialised_ = true;
-												task_defs_[name] = task;
-												goalBias_.push_back(sqr);
-											}
-											else
-											{
-												INDICATE_FAILURE
-												;
-												return FAILURE;
-											}
-										}
-										else
-										{
-											if (ok(TaskDefinition_fac::Instance().createObject("TaskTerminationCriterion", task)))
-											{
-												TaskTerminationCriterion_ptr sqr =
-														boost::static_pointer_cast<
-																TaskTerminationCriterion>(task);
-												sqr->setTaskMap(taskmap);
-												int dim;
-												taskmap->taskSpaceDim(dim);
-												sqr->y_star0_.resize(dim);
-												sqr->rho0_(0) = 1.0;
-												sqr->threshold0_(0) = 1e-6;
-												sqr->object_name_ = name
-														+ std::to_string((unsigned long) sqr.get());
-
-												// TODO: Better implementation of stting goals from JSON
-												sqr->y_star0_.setZero();
-
-												sqr->setTimeSteps(1);
-												sqr->wasFullyInitialised_ = true;
-												task_defs_[name] = task;
-												goals_.push_back(sqr);
-											}
-											else
-											{
-												INDICATE_FAILURE
-												;
-												return FAILURE;
-											}
-										}
-									}
-									else
-									{
-										ROS_WARN_STREAM("Creation of '"<<constraintClass<<"' cancelled!");
-									}
-								}
-								else
-								{
-									INDICATE_FAILURE
-									;
-									return FAILURE;
-								}
-							}
-							else
-							{
-								INDICATE_FAILURE
-								;
-								return FAILURE;
-							}
-
-						}
-						else
-						{
-							WARNING("Ignoring unknown constraint '"<<constraintClass<<"'");
-						}
-					}
-					else
-					{
-						INDICATE_FAILURE
-						;
-						return FAILURE;
-					}
-				}
-				else
-				{
-					INDICATE_FAILURE
-					;
-					return FAILURE;
-				}
-			}
-		}
-		else
-		{
-			INDICATE_FAILURE
-			;
-			return FAILURE;
-		}
-
-		std::vector<std::string> jnts;
-		scenes_.begin()->second->getJointNames(jnts);
-
-		getBounds().resize(jnts.size() * 2);
-		std::map<std::string, std::vector<double>> joint_limits =
-				scenes_.begin()->second->getSolver().getUsedJointLimits();
-		for (int i = 0; i < jnts.size(); i++)
-		{
-			getBounds()[i] = joint_limits.at(jnts[i])[0];
-			getBounds()[i + jnts.size()] = joint_limits.at(jnts[i])[1];
-		}
-
-		return SUCCESS;
-
-	}
-=======
     void OMPLProblem::clear(bool keepOriginals)
     {
         if(keepOriginals)
@@ -419,117 +224,112 @@
             return FAILURE;
         }
 
-        robot_model::RobotModelPtr model = scenes_.begin()->second->getRobotModel();
-        std::vector<std::string> joints = scenes_.begin()->second->getSolver().getJointNames();
-        int n=joints.size();
-        bounds_.resize(n*2);
-
-        for(int i=0;i<n;i++)
-        {
-            boost::shared_ptr<urdf::JointLimits> lim=model->getURDF()->getJoint(joints[i])->limits;
-            bounds_[i]=lim->lower;
-            bounds_[i+n]=lim->upper;
-        }
+        getBounds().resize(jnts.size() * 2);
+		std::map<std::string, std::vector<double>> joint_limits =
+				scenes_.begin()->second->getSolver().getUsedJointLimits();
+		for (int i = 0; i < jnts.size(); i++)
+		{
+			getBounds()[i] = joint_limits.at(jnts[i])[0];
+			getBounds()[i + jnts.size()] = joint_limits.at(jnts[i])[1];
+		}
         return SUCCESS;
 
     }
->>>>>>> 21dee726
 
 	EReturn OMPLProblem::initDerived(tinyxml2::XMLHandle & handle)
 	{
-		tinyxml2::XMLHandle tmp_handle = handle.FirstChildElement("PlroblemType");
-		if (tmp_handle.ToElement())
-		{
-			std::string tmp = tmp_handle.ToElement()->GetText();
-			if (tmp.compare("Costs") == 0)
-			{
-				problemType = OMPL_PROBLEM_COSTS;
-			}
-			else if (tmp.compare("GoalBias") == 0)
-			{
-				problemType = OMPL_PROBLEM_GOAL_BIAS;
-			}
-			else if (tmp.compare("SamplingBias") == 0)
-			{
-				problemType = OMPL_PROBLEM_SAMPLING_BIAS;
-			}
-			else if (tmp.compare("Goals") == 0)
-			{
-				problemType = OMPL_PROBLEM_GOAL;
-			}
-			else
-			{
-				INDICATE_FAILURE
-				;
-				return FAILURE;
-			}
-		}
-		else
-		{
-			problemType = OMPL_PROBLEM_GOAL;
-		}
-
-		switch (problemType)
-		{
-			case OMPL_PROBLEM_GOAL:
-				for (auto goal : task_defs_)
-				{
-					if (goal.second->type().compare("exotica::TaskTerminationCriterion") == 0)
-					{
-						goals_.push_back(boost::static_pointer_cast<
-								exotica::TaskTerminationCriterion>(goal.second));
-					}
-					else
-					{
-						ERROR(goal.first << " has wrong type, ignored!");
-					}
-				}
-				break;
-
-			case OMPL_PROBLEM_COSTS:
-				for (auto goal : task_defs_)
-				{
-					if (goal.second->type().compare("exotica::TaskSqrError") == 0)
-					{
-						costs_.push_back(boost::static_pointer_cast<exotica::TaskSqrError>(goal.second));
-					}
-					else
-					{
-						ERROR(goal.first << " has wrong type, ignored!");
-					}
-				}
-				break;
-
-			case OMPL_PROBLEM_GOAL_BIAS:
-				for (auto goal : task_defs_)
-				{
-					if (goal.second->type().compare("exotica::TaskBias") == 0)
-					{
-						goalBias_.push_back(boost::static_pointer_cast<exotica::TaskBias>(goal.second));
-					}
-					else
-					{
-						ERROR(goal.first << " has wrong type, ignored!");
-					}
-				}
-				break;
-
-			case OMPL_PROBLEM_SAMPLING_BIAS:
-				for (auto goal : task_defs_)
-				{
-					if (goal.second->type().compare("exotica::TaskBias") == 0)
-					{
-						samplingBias_.push_back(boost::static_pointer_cast<exotica::TaskBias>(goal.second));
-					}
-					else
-					{
-						ERROR(goal.first << " has wrong type, ignored!");
-					}
-				}
-				break;
-		}
-
-		tmp_handle = handle.FirstChildElement("LocalPlannerConfig");
+        tinyxml2::XMLHandle tmp_handle = handle.FirstChildElement("PlroblemType");
+        if (tmp_handle.ToElement())
+        {
+            std::string tmp = tmp_handle.ToElement()->GetText();
+            if(tmp.compare("Costs")==0)
+            {
+                problemType=OMPL_PROBLEM_COSTS;
+            }
+            else if(tmp.compare("GoalBias")==0)
+            {
+                problemType=OMPL_PROBLEM_GOAL_BIAS;
+            }
+            else if(tmp.compare("SamplingBias")==0)
+            {
+                problemType=OMPL_PROBLEM_SAMPLING_BIAS;
+            }
+            else if(tmp.compare("Goals")==0)
+            {
+                problemType=OMPL_PROBLEM_GOAL;
+            }
+            else
+            {
+                INDICATE_FAILURE;
+                return FAILURE;
+            }
+        }
+        else
+        {
+            problemType=OMPL_PROBLEM_GOAL;
+        }
+
+        switch(problemType)
+        {
+        case OMPL_PROBLEM_GOAL:
+            for (auto goal : task_defs_)
+            {
+                if (goal.second->type().compare("exotica::TaskTerminationCriterion") == 0)
+                {
+                    goals_.push_back(boost::static_pointer_cast<exotica::TaskTerminationCriterion>(goal.second));
+                }
+                else
+                {
+                    ERROR(goal.first << " has wrong type, ignored!");
+                }
+            }
+            break;
+
+        case OMPL_PROBLEM_COSTS:
+            for (auto goal : task_defs_)
+            {
+                if (goal.second->type().compare("exotica::TaskSqrError") == 0)
+                {
+                    costs_.push_back(boost::static_pointer_cast<exotica::TaskSqrError>(goal.second));
+                }
+                else
+                {
+                    ERROR(goal.first << " has wrong type, ignored!");
+                }
+            }
+            break;
+
+        case OMPL_PROBLEM_GOAL_BIAS:
+            for (auto goal : task_defs_)
+            {
+                if (goal.second->type().compare("exotica::TaskBias") == 0)
+                {
+                    goalBias_.push_back(boost::static_pointer_cast<exotica::TaskBias>(goal.second));
+                }
+                else
+                {
+                    ERROR(goal.first << " has wrong type, ignored!");
+                }
+            }
+            break;
+
+        case OMPL_PROBLEM_SAMPLING_BIAS:
+            for (auto goal : task_defs_)
+            {
+                if (goal.second->type().compare("exotica::TaskBias") == 0)
+                {
+                    samplingBias_.push_back(boost::static_pointer_cast<exotica::TaskBias>(goal.second));
+                }
+                else
+                {
+                    ERROR(goal.first << " has wrong type, ignored!");
+                }
+            }
+            break;
+        }
+
+
+        tmp_handle = handle.FirstChildElement("LocalPlannerConfig");
 		if (tmp_handle.ToElement())
 		{
 			local_planner_config_ = tmp_handle.ToElement()->GetText();
@@ -557,11 +357,11 @@
 			}
 		}
 
-		originalMaps_ = task_maps_;
-		originalGoals_ = goals_;
-		originalCosts_ = costs_;
-		originalGoalBias_ = goalBias_;
-		originalSamplingBias_ = samplingBias_;
+        originalMaps_=task_maps_;
+        originalGoals_=goals_;
+        originalCosts_=costs_;
+        originalGoalBias_=goalBias_;
+        originalSamplingBias_=samplingBias_;
 
 		if (scenes_.begin()->second->getBaseType() != exotica::BASE_TYPE::FIXED)
 			compound_ = true;

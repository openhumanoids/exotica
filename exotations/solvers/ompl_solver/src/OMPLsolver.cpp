--- conflicted
+++ resolved
@@ -150,11 +150,7 @@
 
 	ompl::base::GoalPtr OMPLsolver::constructGoal()
 	{
-<<<<<<< HEAD
         return ob::GoalPtr((OMPLGoal*)new OMPLGoalSampler(ompl_simple_setup_->getSpaceInformation(), prob_, goalBias_));
-=======
-		return ob::GoalPtr((OMPLGoal*) new OMPLGoalSampler(ompl_simple_setup_->getSpaceInformation(), prob_));
->>>>>>> 07ed99d0
 	}
 
 	void OMPLsolver::startSampling()
@@ -312,7 +308,6 @@
             ERROR("This solver can't use problem of type '" << goals->type() << "'!");
 			return PAR_INV;
 		}
-<<<<<<< HEAD
         if (costs && costs->type().compare(std::string("exotica::OMPLProblem")) != 0)
         {
             ERROR("This solver can't use problem of type '" << costs->type() << "'!");
@@ -333,10 +328,6 @@
         costs_ = boost::static_pointer_cast<OMPLProblem>(costs);
         goalBias_ = boost::static_pointer_cast<OMPLProblem>(goalBias);
         samplingBias_ = boost::static_pointer_cast<OMPLProblem>(samplingBias);
-=======
-		MotionSolver::specifyProblem(pointer);
-		prob_ = boost::static_pointer_cast<OMPLProblem>(pointer);
->>>>>>> 07ed99d0
 
 		for (auto & it : prob_->getScenes())
 		{
@@ -386,70 +377,57 @@
 		state_space_ = OMPLStateSpace::FromProblem(prob_);
 		ompl_simple_setup_.reset(new og::SimpleSetup(state_space_));
 
-		ob::GoalPtr goal = constructGoal();
-		if (goal)
-<<<<<<< HEAD
-        {
-            ompl_simple_setup_->setGoal(goal);
-=======
-		{
-			ompl_simple_setup_->setGoal(goal);
-			INFO("Goal has been set");
->>>>>>> 07ed99d0
-
-			ompl_simple_setup_->setStateValidityChecker(ob::StateValidityCheckerPtr(new OMPLStateValidityChecker(this)));
-			ompl_simple_setup_->setPlannerAllocator(boost::bind(known_planners_[selected_planner_], _1, this->getObjectName()));
-            ompl_simple_setup_->getSpaceInformation()->setup();
-
-			std::vector<std::string> jnts;
-			prob_->getScenes().begin()->second->getJointNames(jnts);
-			if (projection_joints_.size() > 0)
-			{
-				bool projects_ok_ = true;
-				std::vector<int> vars(projection_joints_.size());
-				for (int i = 0; i < projection_joints_.size(); i++)
+
+		ompl_simple_setup_->setStateValidityChecker(ob::StateValidityCheckerPtr(new OMPLStateValidityChecker(this)));
+		ompl_simple_setup_->setPlannerAllocator(boost::bind(known_planners_[selected_planner_], _1, this->getObjectName()));
+        ompl_simple_setup_->getSpaceInformation()->setup();
+
+		std::vector<std::string> jnts;
+		prob_->getScenes().begin()->second->getJointNames(jnts);
+		if (projection_joints_.size() > 0)
+		{
+			bool projects_ok_ = true;
+			std::vector<int> vars(projection_joints_.size());
+			for (int i = 0; i < projection_joints_.size(); i++)
+			{
+				bool found = false;
+				for (int j = 0; j < jnts.size(); j++)
 				{
-					bool found = false;
-					for (int j = 0; j < jnts.size(); j++)
+					if (projection_joints_[i].compare(jnts[j]) == 0)
 					{
-						if (projection_joints_[i].compare(jnts[j]) == 0)
-						{
-							vars[i] = j;
-							found = true;
-							break;
-						}
-					}
-					if (!found)
-					{
-						WARNING("Projection joint ["<<projection_joints_[i]<<"] does not exist, OMPL Projection Evaluator not used");
-						projects_ok_ = false;
+						vars[i] = j;
+						found = true;
 						break;
 					}
 				}
-				if (projects_ok_)
+				if (!found)
 				{
-					ompl_simple_setup_->getStateSpace()->registerDefaultProjection(ompl::base::ProjectionEvaluatorPtr(new exotica::OMPLProjection(state_space_, vars)));
-					std::string tmp;
-					for (int i = 0; i < projection_joints_.size(); i++)
-						tmp = tmp + "[" + projection_joints_[i] + "] ";
-					HIGHLIGHT_NAMED(object_name_, " Using projection joints "<<tmp);
+					WARNING("Projection joint ["<<projection_joints_[i]<<"] does not exist, OMPL Projection Evaluator not used");
+					projects_ok_ = false;
+					break;
 				}
 			}
-			if (ompl_simple_setup_->getGoal())
-				ompl_simple_setup_->setup();
-			if (selected_planner_.compare("geometric::FRRT") == 0)
-			{
-				INFO_NAMED(object_name_, "Setting up FRRT Local planner from file\n"<<prob_->local_planner_config_);
-				if (!ompl_simple_setup_->getPlanner()->as<ompl::geometric::FRRT>()->setUpLocalPlanner(prob_->local_planner_config_, prob_->scenes_.begin()->second))
-				{
-					INDICATE_FAILURE
-					return FAILURE;
-				}
-			}
-			return SUCCESS;
-		}
-		INDICATE_FAILURE
-		return FAILURE;
+			if (projects_ok_)
+			{
+				ompl_simple_setup_->getStateSpace()->registerDefaultProjection(ompl::base::ProjectionEvaluatorPtr(new exotica::OMPLProjection(state_space_, vars)));
+				std::string tmp;
+				for (int i = 0; i < projection_joints_.size(); i++)
+					tmp = tmp + "[" + projection_joints_[i] + "] ";
+				HIGHLIGHT_NAMED(object_name_, " Using projection joints "<<tmp);
+			}
+		}
+		if (ompl_simple_setup_->getGoal())
+			ompl_simple_setup_->setup();
+		if (selected_planner_.compare("geometric::FRRT") == 0)
+		{
+			INFO_NAMED(object_name_, "Setting up FRRT Local planner from file\n"<<prob_->local_planner_config_);
+			if (!ompl_simple_setup_->getPlanner()->as<ompl::geometric::FRRT>()->setUpLocalPlanner(prob_->local_planner_config_, prob_->scenes_.begin()->second))
+			{
+				INDICATE_FAILURE
+				return FAILURE;
+			}
+		}
+		return SUCCESS;
 	}
 
 	EReturn OMPLsolver::resetIfNeeded()

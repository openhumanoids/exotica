/*
 * OMPLsolver.cpp
 *
 *  Created on: 19 Jun 2014
 *      Author: Vladimir Ivan
 */

#include "ompl_solver/OMPLsolver.h"

#include <ompl/geometric/planners/rrt/RRT.h>
#include <ompl/geometric/planners/rrt/pRRT.h>
#include <ompl/geometric/planners/rrt/RRTConnect.h>
#include <ompl/geometric/planners/rrt/TRRT.h>
#include <ompl/geometric/planners/rrt/LazyRRT.h>
#include <ompl/geometric/planners/est/EST.h>
#include <ompl/geometric/planners/sbl/SBL.h>
#include <ompl/geometric/planners/sbl/pSBL.h>
#include <ompl/geometric/planners/kpiece/KPIECE1.h>
#include <ompl/geometric/planners/kpiece/BKPIECE1.h>
#include <ompl/geometric/planners/kpiece/LBKPIECE1.h>
#include <ompl/geometric/planners/rrt/RRTstar.h>
#include <ompl/geometric/planners/prm/PRM.h>
#include <ompl/geometric/planners/prm/PRMstar.h>
// #include <ompl/geometric/planners/fmt/FMT.h> // Broken?
#include <ompl/geometric/planners/pdst/PDST.h>
#include <ompl/geometric/planners/prm/LazyPRM.h>
#include <ompl/geometric/planners/prm/SPARS.h>
#include <ompl/geometric/planners/prm/SPARStwo.h>
#include <ompl/geometric/planners/rrt/LBTRRT.h>
#include <ompl/geometric/planners/rrt/RRTstar.h>
#include <ompl/geometric/planners/stride/STRIDE.h>
#include "frrt/FRRT.h"

#include <ompl/base/goals/GoalLazySamples.h>
#include "ompl_solver/OMPLGoalUnion.h"
#include "ompl_solver/OMPLGoal.h"
#include "ompl_solver/OMPLGoalSampler.h"
#include <moveit/trajectory_processing/iterative_time_parameterization.h>

#define XML_CHECK(x) {xmltmp=handle.FirstChildElement(x).ToElement();if (!xmltmp) {INDICATE_FAILURE; return PAR_ERR;}}
#define XML_OK(x) if(!ok(x)){INDICATE_FAILURE; return PAR_ERR;}
#define MAT_OK(x) if(!ok(x)){INDICATE_FAILURE; exit(1);}

namespace exotica
{

	namespace ob = ompl::base;
	namespace og = ompl::geometric;
	namespace ot = ompl::tools;

	REGISTER_MOTIONSOLVER_TYPE("OMPLsolver", exotica::OMPLsolver);

	OMPLsolver::OMPLsolver() :
			timeout_(60.0), finishedSolving_(false)
	{
		registerDefaultPlanners();
	}

	OMPLsolver::~OMPLsolver()
	{
		// If this is not empty, your code is bad and you should feel bad!
		// Whoop whoop whoop whoop ...
	}

    std::string OMPLsolver::print(std::string prepend)
    {
        std::string ret = Object::print(prepend);
        ret+="\n"+prepend+"  Goal:";
        if(prob_)
          ret+="\n"+prob_->print(prepend+"    ");
        ret+="\n"+prepend+"  Cost:";
        if(costs_)
          ret+="\n"+costs_->print(prepend+"    ");
        ret+="\n"+prepend+"  Goal bias:";
        if(goalBias_)
          ret+="\n"+goalBias_->print(prepend+"    ");
        ret+="\n"+prepend+"  Sampling bias:";
        if(samplingBias_)
          ret+="\n"+samplingBias_->print(prepend+"    ");
        return ret;
    }

	void OMPLsolver::setMaxPlanningTime(double t)
	{
		timeout_ = t;
	}

	EReturn OMPLsolver::Solve(Eigen::VectorXdRefConst q0, Eigen::MatrixXd & solution)
	{
		ros::Time startTime = ros::Time::now();
		finishedSolving_ = false;

<<<<<<< HEAD
        if (!ompl_simple_setup_->getGoal())
        {
        	WARNING_NAMED(object_name_,"Can not get goal");
        }

=======
>>>>>>> 86f3bc7e
		ompl::base::ScopedState<> ompl_start_state(state_space_);
		if (ok(state_space_->copyToOMPLState(ompl_start_state.get(), q0)))
		{
			ompl_simple_setup_->setStartState(ompl_start_state);

			// Solve here
			ompl::time::point start = ompl::time::now();
			preSolve();
            ob::PlannerTerminationCondition ptc = ob::timedPlannerTerminationCondition(timeout_	- ompl::time::seconds(ompl::time::now() - start));
			registerTerminationCondition(ptc);
			if (ompl_simple_setup_->solve(ptc) == ompl::base::PlannerStatus::EXACT_SOLUTION)
			{
				double last_plan_time_ = ompl_simple_setup_->getLastPlanComputationTime();
				unregisterTerminationCondition();

				finishedSolving_ = true;

				postSolve();

				if (!ompl_simple_setup_->haveSolutionPath())
					return FAILURE;
				planning_time_ = ros::Time::now() - startTime;
				getSimplifiedPath(ompl_simple_setup_->getSolutionPath(), solution, timeout_
						- planning_time_.toSec());
				planning_time_ = ros::Time::now() - startTime;
				ompl::base::PlannerData data(ompl_simple_setup_->getSpaceInformation());
				ompl_simple_setup_->getPlanner()->getPlannerData(data);

				succ_cnt_++;
//				result_file_ << succ_cnt_ << " " << planning_time_.toSec() << " " << data.numVertices() << std::endl;
//				HIGHLIGHT_NAMED("OMPLBenchmarking", "Success No "<<succ_cnt_<<", Time: "<<planning_time_.toSec()<<", Nodes: "<<data.numVertices());
				return SUCCESS;
			}
			else
			{
				finishedSolving_ = true;
				postSolve();
				planning_time_ = ros::Time::now() - startTime;
				return FAILURE;
			}
		}
		else
		{
			ERROR("Can't copy start state!");
			planning_time_ = ros::Time::now() - startTime;
			return FAILURE;
		}

	}
	bool OMPLsolver::getFinishedSolving()
	{
		return finishedSolving_;
	}

	int OMPLsolver::getGoalMaxAttempts()
	{
		return goal_ampling_max_attempts_;
	}

	ompl::base::GoalPtr OMPLsolver::constructGoal()
	{
        return ob::GoalPtr((OMPLGoal*)new OMPLGoalSampler(ompl_simple_setup_->getSpaceInformation(), prob_, goalBias_));
	}

	void OMPLsolver::startSampling()
    {
		bool gls = ompl_simple_setup_->getGoal()->hasType(ob::GOAL_LAZY_SAMPLES);
		if (gls)
		{
			static_cast<ob::GoalLazySamples*>(ompl_simple_setup_->getGoal().get())->startSampling();
        }
	}

	void OMPLsolver::stopSampling()
	{
		bool gls = ompl_simple_setup_->getGoal()->hasType(ob::GOAL_LAZY_SAMPLES);
		if (gls)
        {
			static_cast<ob::GoalLazySamples*>(ompl_simple_setup_->getGoal().get())->stopSampling();
        }

	}

	void OMPLsolver::preSolve()
	{
		// clear previously computed solutions
		ompl_simple_setup_->getProblemDefinition()->clearSolutionPaths();
		const ob::PlannerPtr planner = ompl_simple_setup_->getPlanner();
        if (planner) planner->clear();
        startSampling();
		ompl_simple_setup_->getSpaceInformation()->getMotionValidator()->resetMotionCounter();
	}

	void OMPLsolver::postSolve()
	{
        stopSampling();
        int v = ompl_simple_setup_->getSpaceInformation()->getMotionValidator()->getValidMotionCount();
        int iv = ompl_simple_setup_->getSpaceInformation()->getMotionValidator()->getInvalidMotionCount();
		logDebug("There were %d valid motions and %d invalid motions.", v, iv);

		if (ompl_simple_setup_->getProblemDefinition()->hasApproximateSolution())
			logWarn("Computed solution is approximate");
	}

	EReturn OMPLsolver::convertPath(const ompl::geometric::PathGeometric &pg,
			Eigen::MatrixXd & traj)
	{
		traj.resize(pg.getStateCount(), state_space_->getDimension());
		Eigen::VectorXd tmp(state_space_->getDimension());
		for (int i = 0; i < (int) pg.getStateCount(); ++i)
		{
			if (!ok(state_space_->copyFromOMPLState(pg.getState(i), tmp)))
			{
				ERROR("Can't copy state "<<i);
				return FAILURE;
			}
			else
			{
				traj.row(i) = tmp;
			}
		}
		return SUCCESS;
	}

	EReturn OMPLsolver::getSimplifiedPath(ompl::geometric::PathGeometric &pg,
			Eigen::MatrixXd & traj, double d)
	{
        if (smooth_->data)
		{
			int original_cnt = pg.getStateCount();
			ros::Time start = ros::Time::now();
			ompl_simple_setup_->simplifySolution(d);
			if (ompl_simple_setup_->haveSolutionPath())
			{
				pg.interpolate();
			}
			HIGHLIGHT_NAMED("OMPLSolver", "Simplification took "<<ros::Duration(ros::Time::now()-start).toSec()<<"sec. States: "<<original_cnt<<"->"<<pg.getStateCount());
		}
		convertPath(pg, traj);

		return SUCCESS;
	}

	void OMPLsolver::getOriginalSolution(Eigen::MatrixXd & orig)
	{
		orig.resize(original_solution_.rows(), original_solution_.cols());
		orig = original_solution_;
	}

	EReturn OMPLsolver::initDerived(tinyxml2::XMLHandle & handle)
	{
		tinyxml2::XMLHandle tmp_handle = handle.FirstChildElement("TrajectorySmooth");
		server_->registerParam<std_msgs::Bool>(ns_, tmp_handle, smooth_);

		tinyxml2::XMLElement* xmltmp;
		XML_CHECK("algorithm");
		{
			std::string txt = std::string(xmltmp->GetText());
			bool known = false;
			std::vector<std::string> nm = getPlannerNames();
			for (std::string s : nm)
			{
				if (txt.compare(s.substr(11)) == 0)
				{
					selected_planner_ = s;
					INFO("Using planning algorithm: "<<selected_planner_<<". Trajectory smoother is "<<(smooth_->data?"Enabled":"Disabled"));
					known = true;
					break;
				}
			}
		}
		XML_CHECK("max_goal_sampling_attempts");
		XML_OK(getInt(*xmltmp, goal_ampling_max_attempts_));

		projection_joints_.clear();
		tmp_handle = handle.FirstChildElement("ProjectionJoints");
		if (tmp_handle.ToElement())
		{
			tinyxml2::XMLHandle jnt_handle = tmp_handle.FirstChildElement("joint");
			while (jnt_handle.ToElement())
			{
				const char* atr = jnt_handle.ToElement()->Attribute("name");
				if (atr)
				{
					projection_joints_.push_back(std::string(atr));
				}
				else
				{
					INDICATE_FAILURE
					return FAILURE;
				}
				jnt_handle = jnt_handle.NextSiblingElement("joint");
			}
		}

		std::string path = ros::package::getPath("ompl_solver") + "/result/result.txt";
		result_file_.open(path);
		if (!result_file_.is_open())
		{
			ERROR("Error open "<<path);
			return FAILURE;
		}
		succ_cnt_ = 0;
		return SUCCESS;
	}

    EReturn OMPLsolver::specifyProblem(PlanningProblem_ptr pointer)
    {
        return specifyProblem(pointer, NULL, NULL, NULL);
    }

    EReturn OMPLsolver::specifyProblem(PlanningProblem_ptr goals, PlanningProblem_ptr costs, PlanningProblem_ptr goalBias, PlanningProblem_ptr samplingBias)
	{
        if (goals->type().compare(std::string("exotica::OMPLProblem")) != 0)
		{
            ERROR("This solver can't use problem of type '" << goals->type() << "'!");
			return PAR_INV;
		}
        if (costs && costs->type().compare(std::string("exotica::OMPLProblem")) != 0)
        {
            ERROR("This solver can't use problem of type '" << costs->type() << "'!");
            return PAR_INV;
        }
        if (goalBias && goalBias->type().compare(std::string("exotica::OMPLProblem")) != 0)
        {
            ERROR("This solver can't use problem of type '" << goalBias->type() << "'!");
            return PAR_INV;
        }
        if (samplingBias && samplingBias->type().compare(std::string("exotica::OMPLProblem")) != 0)
        {
            ERROR("This solver can't use problem of type '" << samplingBias->type() << "'!");
            return PAR_INV;
        }
        MotionSolver::specifyProblem(goals);
        prob_ = boost::static_pointer_cast<OMPLProblem>(goals);
        costs_ = boost::static_pointer_cast<OMPLProblem>(costs);
        goalBias_ = boost::static_pointer_cast<OMPLProblem>(goalBias);
        samplingBias_ = boost::static_pointer_cast<OMPLProblem>(samplingBias);

		for (auto & it : prob_->getScenes())
		{
			if (!ok(it.second->activateTaskMaps()))
			{
				INDICATE_FAILURE				;
				return FAILURE;
			}
		}

        if (costs)
        {
            for (auto & it : costs_->getScenes())
            {
                if (!ok(it.second->activateTaskMaps()))
                {
                    INDICATE_FAILURE				;
                    return FAILURE;
                }
            }
        }

        if (goalBias_)
        {
            for (auto & it : goalBias_->getScenes())
            {
                if (!ok(it.second->activateTaskMaps()))
                {
                    INDICATE_FAILURE				;
                    return FAILURE;
                }
            }
        }

        if (samplingBias_)
        {
            for (auto & it : samplingBias_->getScenes())
            {
                if (!ok(it.second->activateTaskMaps()))
                {
                    INDICATE_FAILURE				;
                    return FAILURE;
                }
            }
        }

		state_space_ = OMPLStateSpace::FromProblem(prob_);
		ompl_simple_setup_.reset(new og::SimpleSetup(state_space_));


		ompl_simple_setup_->setStateValidityChecker(ob::StateValidityCheckerPtr(new OMPLStateValidityChecker(this)));
		ompl_simple_setup_->setPlannerAllocator(boost::bind(known_planners_[selected_planner_], _1, this->getObjectName()));
        ompl_simple_setup_->getSpaceInformation()->setup();

		std::vector<std::string> jnts;
		prob_->getScenes().begin()->second->getJointNames(jnts);
		if (projection_joints_.size() > 0)
		{
			bool projects_ok_ = true;
			std::vector<int> vars(projection_joints_.size());
			for (int i = 0; i < projection_joints_.size(); i++)
			{
				bool found = false;
				for (int j = 0; j < jnts.size(); j++)
				{
					if (projection_joints_[i].compare(jnts[j]) == 0)
					{
						vars[i] = j;
						found = true;
						break;
					}
				}
				if (!found)
				{
					WARNING("Projection joint ["<<projection_joints_[i]<<"] does not exist, OMPL Projection Evaluator not used");
					projects_ok_ = false;
					break;
				}
			}
			if (projects_ok_)
			{
				ompl_simple_setup_->getStateSpace()->registerDefaultProjection(ompl::base::ProjectionEvaluatorPtr(new exotica::OMPLProjection(state_space_, vars)));
				std::string tmp;
				for (int i = 0; i < projection_joints_.size(); i++)
					tmp = tmp + "[" + projection_joints_[i] + "] ";
				HIGHLIGHT_NAMED(object_name_, " Using projection joints "<<tmp);
			}
		}
<<<<<<< HEAD
		ompl_simple_setup_->setGoal(constructGoal());
		ompl_simple_setup_->setup();
=======

        ompl_simple_setup_->setGoal(constructGoal());
        if (ompl_simple_setup_->getGoal())
            ompl_simple_setup_->setup();

>>>>>>> 86f3bc7e
		if (selected_planner_.compare("geometric::FRRT") == 0)
		{
			INFO_NAMED(object_name_, "Setting up FRRT Local planner from file\n"<<prob_->local_planner_config_);
			if (!ompl_simple_setup_->getPlanner()->as<ompl::geometric::FRRT>()->setUpLocalPlanner(prob_->local_planner_config_, prob_->scenes_.begin()->second))
			{
				INDICATE_FAILURE
				return FAILURE;
			}
		}
		return SUCCESS;
	}

	EReturn OMPLsolver::resetIfNeeded()
	{
		if (selected_planner_.compare("geometric::FRRT") == 0)
		{
			if (!ompl_simple_setup_->getPlanner()->as<ompl::geometric::FRRT>()->resetSceneAndGoal(prob_->scenes_.begin()->second, boost::static_pointer_cast<
					exotica::Identity>(prob_->getTaskMaps().at("CSpaceGoalMap"))->jointRef))
			{
				INDICATE_FAILURE
				return FAILURE;
			}
		}
		return SUCCESS;
	}

	bool OMPLsolver::isSolvable(const PlanningProblem_ptr & prob)
	{
		if (prob->type().compare("exotica::OMPLProblem") == 0)
			return true;
		return false;
	}

	template<typename T> static ompl::base::PlannerPtr allocatePlanner(
			const ob::SpaceInformationPtr &si, const std::string &new_name)
	{
		ompl::base::PlannerPtr planner(new T(si));
		if (!new_name.empty())
			planner->setName(new_name);
		planner->setup();
		return planner;
	}

	void OMPLsolver::registerDefaultPlanners()
	{
		registerPlannerAllocator("geometric::RRT", boost::bind(&allocatePlanner<og::RRT>, _1, _2));
        registerPlannerAllocator("geometric::RRTConnect", boost::bind(&allocatePlanner<og::RRTConnect>, _1, _2));
		registerPlannerAllocator("geometric::LazyRRT", boost::bind(&allocatePlanner<og::LazyRRT>, _1, _2));
		registerPlannerAllocator("geometric::TRRT", boost::bind(&allocatePlanner<og::TRRT>, _1, _2));
		registerPlannerAllocator("geometric::EST", boost::bind(&allocatePlanner<og::EST>, _1, _2));
		registerPlannerAllocator("geometric::SBL", boost::bind(&allocatePlanner<og::SBL>, _1, _2));
		registerPlannerAllocator("geometric::KPIECE", boost::bind(&allocatePlanner<og::KPIECE1>, _1, _2));
		registerPlannerAllocator("geometric::BKPIECE", boost::bind(&allocatePlanner<og::BKPIECE1>, _1, _2));
		registerPlannerAllocator("geometric::LBKPIECE", boost::bind(&allocatePlanner<og::LBKPIECE1>, _1, _2));
		registerPlannerAllocator("geometric::RRTstar", boost::bind(&allocatePlanner<og::RRTstar>, _1, _2));
		registerPlannerAllocator("geometric::PRM", boost::bind(&allocatePlanner<og::PRM>, _1, _2));
		registerPlannerAllocator("geometric::PRMstar", boost::bind(&allocatePlanner<og::PRMstar>, _1, _2));
		//registerPlannerAllocator("geometric::FMT", boost::bind(&allocatePlanner<og::FMT>, _1, _2));
		registerPlannerAllocator("geometric::PDST", boost::bind(&allocatePlanner<og::PDST>, _1, _2));
		registerPlannerAllocator("geometric::LazyPRM", boost::bind(&allocatePlanner<og::LazyPRM>, _1, _2));
		registerPlannerAllocator("geometric::SPARS", boost::bind(&allocatePlanner<og::SPARS>, _1, _2));
		registerPlannerAllocator("geometric::SPARStwo", boost::bind(&allocatePlanner<og::SPARStwo>, _1, _2));
		registerPlannerAllocator("geometric::LBTRRT", boost::bind(&allocatePlanner<og::LBTRRT>, _1, _2));
		registerPlannerAllocator("geometric::RRTstar", boost::bind(&allocatePlanner<og::RRTstar>, _1, _2));
		registerPlannerAllocator("geometric::STRIDE", boost::bind(&allocatePlanner<og::STRIDE>, _1, _2));

		registerPlannerAllocator("geometric::FRRT", boost::bind(&allocatePlanner<og::FRRT>, _1, _2));
	}

	std::vector<std::string> OMPLsolver::getPlannerNames()
	{
		std::vector<std::string> ret;
		for (auto name : known_planners_)
		{
			ret.push_back(name.first);
		}
		return ret;
	}

	void OMPLsolver::registerTerminationCondition(const ob::PlannerTerminationCondition &ptc)
	{
		boost::mutex::scoped_lock slock(ptc_lock_);
		ptc_ = &ptc;
	}

	void OMPLsolver::unregisterTerminationCondition()
	{
		boost::mutex::scoped_lock slock(ptc_lock_);
		ptc_ = NULL;
	}

	bool OMPLsolver::terminate()
	{
		boost::mutex::scoped_lock slock(ptc_lock_);
		if (ptc_)
			ptc_->terminate();
		return true;
	}

} /* namespace exotica */<|MERGE_RESOLUTION|>--- conflicted
+++ resolved
@@ -90,14 +90,6 @@
 		ros::Time startTime = ros::Time::now();
 		finishedSolving_ = false;
 
-<<<<<<< HEAD
-        if (!ompl_simple_setup_->getGoal())
-        {
-        	WARNING_NAMED(object_name_,"Can not get goal");
-        }
-
-=======
->>>>>>> 86f3bc7e
 		ompl::base::ScopedState<> ompl_start_state(state_space_);
 		if (ok(state_space_->copyToOMPLState(ompl_start_state.get(), q0)))
 		{
@@ -424,16 +416,11 @@
 				HIGHLIGHT_NAMED(object_name_, " Using projection joints "<<tmp);
 			}
 		}
-<<<<<<< HEAD
-		ompl_simple_setup_->setGoal(constructGoal());
-		ompl_simple_setup_->setup();
-=======
 
         ompl_simple_setup_->setGoal(constructGoal());
         if (ompl_simple_setup_->getGoal())
             ompl_simple_setup_->setup();
 
->>>>>>> 86f3bc7e
 		if (selected_planner_.compare("geometric::FRRT") == 0)
 		{
 			INFO_NAMED(object_name_, "Setting up FRRT Local planner from file\n"<<prob_->local_planner_config_);

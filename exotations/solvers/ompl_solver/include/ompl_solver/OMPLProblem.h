--- conflicted
+++ resolved
@@ -32,13 +32,9 @@
 
 			std::vector<TaskTerminationCriterion_ptr>& getGoals();
 			std::vector<double>& getBounds();
-<<<<<<< HEAD
 
             virtual EReturn reinitialise(rapidjson::Document& document, boost::shared_ptr<PlanningProblem> problem);
-
-=======
 			std::string local_planner_config_;
->>>>>>> a9e7a82a
 		protected:
 			/**
 			 * \brief Derived Initialiser (from XML): PURE VIRTUAL

/*
 * OMPLsolver.h
 *
 *  Created on: 19 Jun 2014
 *      Author: Vladimir Ivan
 */

#ifndef OMPLSOLVER_H_
#define OMPLSOLVER_H_

#include <exotica/MotionSolver.h>
#include "ompl_solver/OMPLProblem.h"
#include "ompl_solver/OMPLStateSpace.h"
#include "ompl_solver/common.h"
#include "ompl_solver/OMPLStateValidityChecker.h"
#include "ompl_solver/OMPLGoalSampler.h"
#include "ompl_solver/OMPLProjection.h"
#include <ompl/geometric/PathSimplifier.h>
#include <ompl/base/DiscreteMotionValidator.h>
#include <boost/thread/mutex.hpp>
#include <boost/shared_ptr.hpp>
#include <ros/package.h>
#include <fstream>
namespace exotica
{

	class OMPLsolver: public MotionSolver, public boost::enable_shared_from_this<OMPLsolver>
	{
		public:
			OMPLsolver();
			virtual
			~OMPLsolver();

			/**
			 * \brief Binds the solver to a specific problem which must be pre-initalised
			 * @param pointer Shared pointer to the motion planning problem
			 * @return        Successful if the problem is a valid AICOProblem
			 */
			virtual EReturn specifyProblem(PlanningProblem_ptr pointer);
            virtual EReturn specifyProblem(PlanningProblem_ptr goals, PlanningProblem_ptr costs, PlanningProblem_ptr goalBias, PlanningProblem_ptr samplingBias);

			/*
			 * \brief	Check if a problem is solvable by this solver (Pure Virtual)
			 * @param	prob		Planning problem
			 * @return	True if solvable, false otherwise
			 */
			virtual bool isSolvable(const PlanningProblem_ptr & prob);

			std::vector<std::string> getPlannerNames();

			/**
			 * \brief Solves the problem
			 * @param q0 Start state.
			 * @param solution This will be filled with the solution in joint space.
			 * @return SUCESS if solution has been found, corresponding error code if not.
			 */
			EReturn Solve(Eigen::VectorXdRefConst q0, Eigen::MatrixXd & solution);

			/**
			 * \brief Terminates planning
			 */
			bool terminate();

			const boost::shared_ptr<OMPLStateSpace> getOMPLStateSpace() const
			{
				return state_space_;
			}

			const boost::shared_ptr<og::SimpleSetup> getOMPLSimpleSetup() const
			{
				return ompl_simple_setup_;
			}

			const std::string getAlgorithm()
			{
				return selected_planner_;
			}

			const OMPLProblem_ptr getProblem() const
			{
				return prob_;
			}

			bool getFinishedSolving();

			int getGoalMaxAttempts();

			void setMaxPlanningTime(double t);

			EReturn resetIfNeeded();
			ros::Duration planning_time_;

<<<<<<< HEAD
            virtual std::string print(std::string prepend);

=======
			void getOriginalSolution(Eigen::MatrixXd & orig);
>>>>>>> 7753bf47
		protected:
			/**
			 * \brief Registers default planners
			 */
			void registerDefaultPlanners();

		private:
			/**
			 * \brief Derived-elements initialiser: Pure Virtual
			 * @param handle XMLHandle to the Solver element
			 * @return       Should indicate success or otherwise
			 */
			virtual EReturn initDerived(tinyxml2::XMLHandle & handle);

			/**
			 * \biref Registers a planner allocator
			 * @param planner_id Planner name
			 * @param pa Planner allocation function
			 */
			void registerPlannerAllocator(const std::string &planner_id,
					const ConfiguredPlannerAllocator &pa)
			{
				known_planners_[planner_id] = pa;
			}

			/**
			 * \biref Converts OMPL trajectory into Eigen Matrix
			 * @param pg OMPL trajectory
			 * @param traj Eigen Matrix trajectory
			 * @return Indicates success
			 */
			EReturn convertPath(const ompl::geometric::PathGeometric &pg, Eigen::MatrixXd & traj);

			EReturn getSimplifiedPath(ompl::geometric::PathGeometric &pg, Eigen::MatrixXd & traj, double d);
			/**
			 * \brief Registers trajectory termination condition
			 * @param ptc Termination criteria
			 */
			void registerTerminationCondition(const ob::PlannerTerminationCondition &ptc);

			/**
			 * \brief Unregisters trajectory termination condition
			 */
			void unregisterTerminationCondition();

			/**
			 * \brief Starts goal sampling
			 */
			void startSampling();
			/**
			 * \brief Stops goal sampling
			 */
			void stopSampling();
			/**
			 * \brief Executes pre solve steps
			 */
			void preSolve();
			/**
			 * \brief Executes post solve steps
			 */
			void postSolve();

			/**
			 * Constructs goal representation
			 */
			ompl::base::GoalPtr constructGoal();

			OMPLProblem_ptr prob_; //!< Shared pointer to the planning problem.
            OMPLProblem_ptr costs_; //!< Shared pointer to the planning problem.
            OMPLProblem_ptr goalBias_; //!< Shared pointer to the planning problem.
            OMPLProblem_ptr samplingBias_; //!< Shared pointer to the planning problem.

			/// \brief List of all known OMPL planners
			std::map<std::string, ConfiguredPlannerAllocator> known_planners_;

			/// The OMPL planning context; this contains the problem definition and the planner used
			boost::shared_ptr<og::SimpleSetup> ompl_simple_setup_;

			/// \brief OMPL state space specification
			boost::shared_ptr<OMPLStateSpace> state_space_;

			/// \brief Planner name
			std::string selected_planner_;

			/// \brief Maximum allowed time for planning
			double timeout_;

			/// \brief Planner termination criteria
			const ob::PlannerTerminationCondition *ptc_;
			/// \brief Planner termination criteria mutex
			boost::mutex ptc_lock_;

			/// \bierf True when the solver finished its work and background threads need to finish.
			bool finishedSolving_;

			// \brief Max number of attempts at sampling the goal region
			int goal_ampling_max_attempts_;

			/// \brief	Indicate if trajectory smoother is required
			EParam<std_msgs::Bool> smooth_;

			///	\brief	View original solution before trajectory smoothness
			Eigen::MatrixXd original_solution_;

			std::vector<std::string> projection_joints_;

			std::ofstream result_file_;
			int succ_cnt_;

	};

	typedef boost::shared_ptr<exotica::OMPLsolver> OMPLsolver_ptr;

} /* namespace exotica */

#endif /* OMPLSOLVER_H_ */<|MERGE_RESOLUTION|>--- conflicted
+++ resolved
@@ -90,12 +90,9 @@
 			EReturn resetIfNeeded();
 			ros::Duration planning_time_;
 
-<<<<<<< HEAD
             virtual std::string print(std::string prepend);
 
-=======
 			void getOriginalSolution(Eigen::MatrixXd & orig);
->>>>>>> 7753bf47
 		protected:
 			/**
 			 * \brief Registers default planners

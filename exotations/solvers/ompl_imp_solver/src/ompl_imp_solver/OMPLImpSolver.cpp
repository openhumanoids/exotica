/*
 *  Created on: 2 Mar 2016
 *      Author: Yiming Yang
 *
 * Copyright (c) 2016, University Of Edinburgh
 * All rights reserved.
 *
 * Redistribution and use in source and binary forms, with or without
 * modification, are permitted provided that the following conditions are met:
 *
 *  * Redistributions of source code must retain the above copyright notice,
 *    this list of conditions and the following disclaimer.
 *  * Redistributions in binary form must reproduce the above copyright
 *    notice, this list of conditions and the following disclaimer in the
 *    documentation and/or other materials provided with the distribution.
 *  * Neither the name of  nor the names of its contributors may be used to
 *    endorse or promote products derived from this software without specific
 *    prior written permission.
 *
 * THIS SOFTWARE IS PROVIDED BY THE COPYRIGHT HOLDERS AND CONTRIBUTORS "AS IS"
 * AND ANY EXPRESS OR IMPLIED WARRANTIES, INCLUDING, BUT NOT LIMITED TO, THE
 * IMPLIED WARRANTIES OF MERCHANTABILITY AND FITNESS FOR A PARTICULAR PURPOSE
 * ARE DISCLAIMED. IN NO EVENT SHALL THE COPYRIGHT OWNER OR CONTRIBUTORS BE
 * LIABLE FOR ANY DIRECT, INDIRECT, INCIDENTAL, SPECIAL, EXEMPLARY, OR
 * CONSEQUENTIAL DAMAGES (INCLUDING, BUT NOT LIMITED TO, PROCUREMENT OF
 * SUBSTITUTE GOODS OR SERVICES; LOSS OF USE, DATA, OR PROFITS; OR BUSINESS
 * INTERRUPTION) HOWEVER CAUSED AND ON ANY THEORY OF LIABILITY, WHETHER IN
 * CONTRACT, STRICT LIABILITY, OR TORT (INCLUDING NEGLIGENCE OR OTHERWISE)
 * ARISING IN ANY WAY OUT OF THE USE OF THIS SOFTWARE, EVEN IF ADVISED OF THE
 * POSSIBILITY OF SUCH DAMAGE.
 *
 */

#include "ompl_imp_solver/OMPLImpSolver.h"
#include <pluginlib/class_list_macros.h>

#include <ompl/geometric/planners/rrt/RRT.h>
#include <ompl/geometric/planners/rrt/pRRT.h>
#include <ompl/geometric/planners/rrt/RRTConnect.h>
#include <ompl/geometric/planners/rrt/TRRT.h>
#include <ompl/geometric/planners/rrt/LazyRRT.h>
#include <ompl/geometric/planners/est/EST.h>
#include <ompl/geometric/planners/sbl/SBL.h>
#include <ompl/geometric/planners/sbl/pSBL.h>
#include <ompl/geometric/planners/kpiece/KPIECE1.h>
#include <ompl/geometric/planners/kpiece/BKPIECE1.h>
#include <ompl/geometric/planners/kpiece/LBKPIECE1.h>
#include <ompl/geometric/planners/rrt/RRTstar.h>
#include <ompl/geometric/planners/prm/PRM.h>
#include <ompl/geometric/planners/prm/PRMstar.h>
#include <ompl/geometric/planners/pdst/PDST.h>
#include <ompl/geometric/planners/prm/LazyPRM.h>
#include <ompl/geometric/planners/prm/SPARS.h>
#include <ompl/geometric/planners/prm/SPARStwo.h>
#include <ompl/geometric/planners/rrt/LBTRRT.h>
#include <ompl/geometric/planners/rrt/RRTstar.h>
#include <ompl/geometric/planners/rrt/pRRT.h>
#include <ompl/geometric/planners/stride/STRIDE.h>

PLUGINLIB_EXPORT_CLASS(exotica::OMPLImpSolver, exotica::OMPLBaseSolver)

namespace exotica
{
  OMPLImpSolver::OMPLImpSolver()
      : OMPLBaseSolver("OMPLImpSolver"), algorithm_("geometric::RRTConnect"), min_traj_length_(0)
  {
<<<<<<< HEAD
    object_name_ = algorithm_;
=======
    object_name_=algorithm_;
    margin_=boost::any_cast<boost::shared_ptr<std_msgs::Float64>>(boost::shared_ptr<std_msgs::Float64>(new std_msgs::Float64()));
>>>>>>> 83072df7
  }

  void OMPLImpSolver::initialiseSolver(tinyxml2::XMLHandle & handle)
  {
    tinyxml2::XMLHandle tmp_handle = handle.FirstChildElement("Algorithm");
    if (!tmp_handle.ToElement())
    {
      WARNING(
          "Algorithm is not specified in XML, using default algorithm "<<algorithm_);
    }
    else
    {
      algorithm_ = "geometric::"
          + std::string(tmp_handle.ToElement()->GetText());
      object_name_ = algorithm_;
    }
    if (known_algorithms_.find(algorithm_) != known_algorithms_.end())
    {
      HIGHLIGHT("Using planning algorithm "<<algorithm_);
    }
    else
    {
      ERROR("Unknown planning algorithm "<<algorithm_<<".");
      ERROR("Available algorithms: ");
      for (auto &it : known_algorithms_)
        ERROR(it.first);
    }

    tmp_handle = handle.FirstChildElement("Range");
    if (!tmp_handle.ToElement())
    {
      range_ = "none";
    }
    else
    {
      range_ = std::string(tmp_handle.ToElement()->GetText());
    }
  }

  void OMPLImpSolver::specifyProblem(const OMPLProblem_ptr &prob)
  {
    prob_ = prob;
    base_type_ = prob_->getScenes().begin()->second->getBaseType();
    if (base_type_ == BASE_TYPE::FIXED)
      state_space_.reset(
          new OMPLRNStateSpace(prob_->getSpaceDim(), server_, prob_));
    else if (base_type_ == BASE_TYPE::FLOATING)
      state_space_.reset(
          new OMPLSE3RNStateSpace(prob_->getSpaceDim() - 6, server_, prob_));

    ompl_simple_setup_.reset(new og::SimpleSetup(state_space_));
    ompl_simple_setup_->setStateValidityChecker(
        ob::StateValidityCheckerPtr(
            new OMPLStateValidityChecker(
                ompl_simple_setup_->getSpaceInformation(), prob_)));
    ompl_simple_setup_->setPlannerAllocator(
        boost::bind(known_algorithms_[algorithm_], _1,
            "Exotica_" + algorithm_));

    std::vector<std::string> jnt_names;
    prob_->getScenes().begin()->second->getJointNames(jnt_names);
    std::vector<int> project_vars = { 0, 1 };
    if (base_type_ == BASE_TYPE::FIXED)
      ompl_simple_setup_->getStateSpace()->registerDefaultProjection(
          ob::ProjectionEvaluatorPtr(
              new OMPLRNProjection(state_space_, project_vars)));
    else if (base_type_ == BASE_TYPE::FLOATING)
      ompl_simple_setup_->getStateSpace()->registerDefaultProjection(
          ob::ProjectionEvaluatorPtr(
              new OMPLSE3RNProjection(state_space_, project_vars)));
    ompl_simple_setup_->getSpaceInformation()->setup();
    ompl_simple_setup_->setup();
    if (ompl_simple_setup_->getPlanner()->params().hasParam("range"))
      ompl_simple_setup_->getPlanner()->params().setParam("range", range_);
  }

  bool OMPLImpSolver::solve(const Eigen::VectorXd &x0, Eigen::MatrixXd &sol)
  {
    ompl_simple_setup_->getSpaceInformation()->setup();
    ompl_simple_setup_->setup();
    if (ompl_simple_setup_->getPlanner()->params().hasParam("range"))
      ompl_simple_setup_->getPlanner()->params().setParam("range", range_);
    if (ompl_simple_setup_->getPlanner()->params().hasParam("goal_bias"))
      ompl_simple_setup_->getPlanner()->params().setParam("goal_bias", "0.05");
    ros::Time startTime = ros::Time::now();
    finishedSolving_ = false;
    ompl::base::ScopedState<> ompl_start_state(state_space_);
    state_space_->as<OMPLBaseStateSpace>()->ExoticaToOMPLState(x0,
        ompl_start_state.get());
    ompl_simple_setup_->setStartState(ompl_start_state);
    preSolve();
    ompl::time::point start = ompl::time::now();
    ob::PlannerTerminationCondition ptc = ob::timedPlannerTerminationCondition(
        100);
    registerTerminationCondition(ptc);

    if (ompl_simple_setup_->solve(ptc)
        == ompl::base::PlannerStatus::EXACT_SOLUTION)
    {
      double last_plan_time_ = ompl_simple_setup_->getLastPlanComputationTime();
      unregisterTerminationCondition();

      finishedSolving_ = true;

      if (!ompl_simple_setup_->haveSolutionPath()) return false;
      planning_time_ = ros::Time::now() - startTime;
      getSimplifiedPath(ompl_simple_setup_->getSolutionPath(), sol, ptc);
      planning_time_ = ros::Time::now() - startTime;
      postSolve();
      margin_->data = init_margin_;
      prob_->update(Eigen::VectorXd(sol.row(sol.rows() - 1)), 0);
      prob_->getScenes().begin()->second->publishScene();
      return true;
    }
    else
    {
      finishedSolving_ = true;
      planning_time_ = ros::Time::now() - startTime;
      postSolve();
      return false;
    }
  }

  void OMPLImpSolver::convertPath(const og::PathGeometric &pg,
      Eigen::MatrixXd & traj)
  {
    traj.resize(pg.getStateCount(), prob_->getSpaceDim());
    Eigen::VectorXd tmp(prob_->getSpaceDim());

    for (int i = 0; i < (int) pg.getStateCount(); ++i)
    {
      state_space_->as<OMPLBaseStateSpace>()->OMPLToExoticaState(pg.getState(i),
          tmp);
      traj.row(i) = tmp;
    }
  }

  void OMPLImpSolver::getSimplifiedPath(og::PathGeometric &pg,
      Eigen::MatrixXd & traj, ob::PlannerTerminationCondition &ptc)
  {
    ros::Time start = ros::Time::now();

    og::PathSimplifierPtr psf_ = ompl_simple_setup_->getPathSimplifier();
    const ob::SpaceInformationPtr &si =
        ompl_simple_setup_->getSpaceInformation();

    bool tryMore = false;
    if (ptc == false) tryMore = psf_->reduceVertices(pg);
    if (ptc == false) psf_->collapseCloseVertices(pg);
    int times = 0;
    while (times < 10 && tryMore && ptc == false)
    {
      tryMore = psf_->reduceVertices(pg);
      times++;
    }
    if (si->getStateSpace()->isMetricSpace())
    {
      if (ptc == false)
        tryMore = psf_->shortcutPath(pg);
      else
        tryMore = false;
      while (times < 10 && tryMore && ptc == false)
      {
        tryMore = psf_->shortcutPath(pg);
        times++;
      }
    }

    std::vector<ob::State*> &states = pg.getStates();
    //  Calculate number of states required
    unsigned int length = 0;
    const int n1 = states.size() - 1;
    for (int i = 0; i < n1; ++i)
      length += si->getStateSpace()->validSegmentCount(states[i],
          states[i + 1]);
    if (min_traj_length_ > length) length = min_traj_length_;
    pg.interpolate(length);
    convertPath(pg, traj);
    HIGHLIGHT(
        "Trajectory simplification took "<<ros::Duration(ros::Time::now()-start).toSec()<<" sec. Trajectory length after interpolation = "<<length);
  }

  ompl::base::GoalPtr OMPLImpSolver::constructGoal()
  {
    return NULL;
  }

  std::string & OMPLImpSolver::getPlannerName()
  {
    return planner_name_;
  }

  void OMPLImpSolver::setGoalState(const Eigen::VectorXd & qT, const double eps)
  {
    ompl::base::ScopedState<> gs(state_space_);
    state_space_->as<OMPLBaseStateSpace>()->ExoticaToOMPLState(qT, gs.get());
    init_margin_ = margin_->data;
    if (!ompl_simple_setup_->getStateValidityChecker()->isValid(gs.get()))
    {
      ERROR(
          "Invalid goal state [Collision]\n"<<qT.transpose()<<", safety margin = "<<margin_->data);
      //  Try to reduce safety margin
      bool state_good = false;
      if (margin_->data > 0)
      {
        unsigned int trial = 0;
        while (trial < 5)
        {
          margin_->data /= 2.0;
          HIGHLIGHT("Retry with safety margin = "<<margin_->data);
          if (ompl_simple_setup_->getStateValidityChecker()->isValid(gs.get()))
          {
            state_good = true;
            break;
          }
          trial++;
        }
      }
      //  Last try
      if (!state_good)
      {
        margin_->data = 0.0;
        HIGHLIGHT("Retry with safety margin = "<<margin_->data);
        if (ompl_simple_setup_->getStateValidityChecker()->isValid(gs.get()))
          state_good = true;
      }
      if (state_good)
      {
        HIGHLIGHT(
            "Goal state passed collision check with safety margin = "<<margin_->data);
      }
      else
        throw_named("Goal state is not valid!");
    }

    if (!ompl_simple_setup_->getSpaceInformation()->satisfiesBounds(gs.get()))
    {
      state_space_->as<OMPLBaseStateSpace>()->stateDebug(qT);
      throw_named("Invalid goal state [Invalid joint bounds]\n"<<qT.transpose());
    }
    ompl_simple_setup_->setGoalState(gs, eps);
    margin_->data = init_margin_;
  }

  void OMPLImpSolver::registerDefaultPlanners()
  {
    registerPlannerAllocator("geometric::RRT",
        boost::bind(&allocatePlanner<og::RRT>, _1, _2));
    registerPlannerAllocator("geometric::pRRT",
        boost::bind(&allocatePlanner<og::pRRT>, _1, _2));
    registerPlannerAllocator("geometric::RRTConnect",
        boost::bind(&allocatePlanner<og::RRTConnect>, _1, _2));
    registerPlannerAllocator("geometric::LazyRRT",
        boost::bind(&allocatePlanner<og::LazyRRT>, _1, _2));
//    registerPlannerAllocator("geometric::TRRT",
//        boost::bind(&allocatePlanner<og::TRRT>, _1, _2));
    registerPlannerAllocator("geometric::EST",
        boost::bind(&allocatePlanner<og::EST>, _1, _2));
    registerPlannerAllocator("geometric::SBL",
        boost::bind(&allocatePlanner<og::SBL>, _1, _2));
    registerPlannerAllocator("geometric::KPIECE",
        boost::bind(&allocatePlanner<og::KPIECE1>, _1, _2));
    registerPlannerAllocator("geometric::BKPIECE",
        boost::bind(&allocatePlanner<og::BKPIECE1>, _1, _2));
    registerPlannerAllocator("geometric::LBKPIECE",
        boost::bind(&allocatePlanner<og::LBKPIECE1>, _1, _2));
    registerPlannerAllocator("geometric::RRTStar",
        boost::bind(&allocatePlanner<og::RRTstar>, _1, _2));
    registerPlannerAllocator("geometric::PRM",
        boost::bind(&allocatePlanner<og::PRM>, _1, _2));
    registerPlannerAllocator("geometric::PRMstar",
        boost::bind(&allocatePlanner<og::PRMstar>, _1, _2));
    registerPlannerAllocator("geometric::PDST",
        boost::bind(&allocatePlanner<og::PDST>, _1, _2));
    registerPlannerAllocator("geometric::LazyPRM",
        boost::bind(&allocatePlanner<og::LazyPRM>, _1, _2));
    registerPlannerAllocator("geometric::SPARS",
        boost::bind(&allocatePlanner<og::SPARS>, _1, _2));
    registerPlannerAllocator("geometric::SPARStwo",
        boost::bind(&allocatePlanner<og::SPARStwo>, _1, _2));
    registerPlannerAllocator("geometric::LBTRRT",
        boost::bind(&allocatePlanner<og::LBTRRT>, _1, _2));
    registerPlannerAllocator("geometric::STRIDE",
        boost::bind(&allocatePlanner<og::STRIDE>, _1, _2));
  }
}
<|MERGE_RESOLUTION|>--- conflicted
+++ resolved
@@ -62,14 +62,10 @@
 namespace exotica
 {
   OMPLImpSolver::OMPLImpSolver()
-      : OMPLBaseSolver("OMPLImpSolver"), algorithm_("geometric::RRTConnect"), min_traj_length_(0)
-  {
-<<<<<<< HEAD
-    object_name_ = algorithm_;
-=======
+      : OMPLBaseSolver("OMPLImpSolver"), algorithm_("geometric::RRTConnect")
+  {
     object_name_=algorithm_;
     margin_=boost::any_cast<boost::shared_ptr<std_msgs::Float64>>(boost::shared_ptr<std_msgs::Float64>(new std_msgs::Float64()));
->>>>>>> 83072df7
   }
 
   void OMPLImpSolver::initialiseSolver(tinyxml2::XMLHandle & handle)
@@ -84,7 +80,7 @@
     {
       algorithm_ = "geometric::"
           + std::string(tmp_handle.ToElement()->GetText());
-      object_name_ = algorithm_;
+      object_name_=algorithm_;
     }
     if (known_algorithms_.find(algorithm_) != known_algorithms_.end())
     {
@@ -101,7 +97,7 @@
     tmp_handle = handle.FirstChildElement("Range");
     if (!tmp_handle.ToElement())
     {
-      range_ = "none";
+      range_ = "1";
     }
     else
     {
@@ -148,12 +144,6 @@
 
   bool OMPLImpSolver::solve(const Eigen::VectorXd &x0, Eigen::MatrixXd &sol)
   {
-    ompl_simple_setup_->getSpaceInformation()->setup();
-    ompl_simple_setup_->setup();
-    if (ompl_simple_setup_->getPlanner()->params().hasParam("range"))
-      ompl_simple_setup_->getPlanner()->params().setParam("range", range_);
-    if (ompl_simple_setup_->getPlanner()->params().hasParam("goal_bias"))
-      ompl_simple_setup_->getPlanner()->params().setParam("goal_bias", "0.05");
     ros::Time startTime = ros::Time::now();
     finishedSolving_ = false;
     ompl::base::ScopedState<> ompl_start_state(state_space_);
@@ -163,7 +153,7 @@
     preSolve();
     ompl::time::point start = ompl::time::now();
     ob::PlannerTerminationCondition ptc = ob::timedPlannerTerminationCondition(
-        100);
+        timeout_ - ompl::time::seconds(ompl::time::now() - start));
     registerTerminationCondition(ptc);
 
     if (ompl_simple_setup_->solve(ptc)
@@ -245,7 +235,7 @@
     for (int i = 0; i < n1; ++i)
       length += si->getStateSpace()->validSegmentCount(states[i],
           states[i + 1]);
-    if (min_traj_length_ > length) length = min_traj_length_;
+    //  unsigned int length = 50;
     pg.interpolate(length);
     convertPath(pg, traj);
     HIGHLIGHT(
@@ -262,7 +252,8 @@
     return planner_name_;
   }
 
-  void OMPLImpSolver::setGoalState(const Eigen::VectorXd & qT, const double eps)
+  void OMPLImpSolver::setGoalState(const Eigen::VectorXd & qT,
+      const double eps)
   {
     ompl::base::ScopedState<> gs(state_space_);
     state_space_->as<OMPLBaseStateSpace>()->ExoticaToOMPLState(qT, gs.get());

cmake_minimum_required(VERSION 2.8.3)
project(aico)

## Set Flags
set(CMAKE_CXX_FLAGS "${CMAKE_CXX_FLAGS} -std=c++0x")
set(CMAKE_EXE_LINKER_FLAGS -Wl,--no-as-needed)
set(CMAKE_SHARED_LINKER_FLAGS -Wl,--no-as-needed)
set(CMAKE_MODULE_LINKER_FLAGS -Wl,--no-as-needed)
add_definitions(-DEXOTICA_DEBUG_MODE)  #Controls whether to compile with certain debug checks included (-DEXOTICA_DEBUG_MODE)


## Find catkin macros and libraries
## if COMPONENTS list like find_package(catkin REQUIRED COMPONENTS xyz)
## is used, also find other catkin packages
find_package(catkin REQUIRED COMPONENTS
  exotica
  roscpp
  roslib
  task_definition
  task_map
)

## System dependencies are found with CMake's conventions
find_package(Boost REQUIRED COMPONENTS signals)

## System dependencies are found with CMake's conventions
find_package(Eigen3 REQUIRED)
find_package(LAPACK REQUIRED)

###################################
## catkin specific configuration ##
###################################
## The catkin_package macro generates cmake config files for your package
## Declare things to be passed to dependent projects
## INCLUDE_DIRS: uncomment this if you package contains header files
## LIBRARIES: libraries you create in this project that dependent projects also need
## CATKIN_DEPENDS: catkin_packages dependent projects also need
## DEPENDS: system dependencies of this project that dependent projects also need
catkin_package(
  INCLUDE_DIRS include
  LIBRARIES aico
<<<<<<< HEAD
  CATKIN_DEPENDS exotica roscpp roslib task_definition kinematic_scene task_map
=======
  CATKIN_DEPENDS exotica roscpp roslib task_definition task_map
>>>>>>> 48f60881
  DEPENDS system_lib
)

###########
## Build ##
###########

## Specify additional locations of header files
## Your package locations should be listed before other locations
# include_directories(include)
include_directories(
  include
  SYSTEM
  ${catkin_INCLUDE_DIRS}
  ${EIGEN3_INCLUDE_DIR}
  ${Boost_INCLUDE_DIRS}
  ${LAPACK_INCLUDE_DIRS}
)

## Declare a cpp library
add_library(aico
  src/AICOsolver.cpp
  src/AICOProblem.cpp
)

add_executable(example
	src/AICOexample.cpp
)

## Specify libraries to link a library or executable target against
target_link_libraries(aico
  ${catkin_LIBRARIES} ${Boost_LIBRARIES} ${LAPACK_LIBRARIES}
)

target_link_libraries(example
  ${catkin_LIBRARIES} aico)<|MERGE_RESOLUTION|>--- conflicted
+++ resolved
@@ -39,11 +39,7 @@
 catkin_package(
   INCLUDE_DIRS include
   LIBRARIES aico
-<<<<<<< HEAD
-  CATKIN_DEPENDS exotica roscpp roslib task_definition kinematic_scene task_map
-=======
   CATKIN_DEPENDS exotica roscpp roslib task_definition task_map
->>>>>>> 48f60881
   DEPENDS system_lib
 )
 

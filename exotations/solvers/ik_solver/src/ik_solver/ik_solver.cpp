/*
 * ik_solver.cpp
 *
 *  Created on: 15 Jul 2014
 *      Author: yiming
 */

#include "ik_solver/ik_solver.h"
#define XML_CHECK(x) {xmltmp=handle.FirstChildElement(x).ToElement();if (!xmltmp) {INDICATE_FAILURE; return PAR_ERR;}}
#define XML_OK(x) if(!ok(x)){INDICATE_FAILURE; return PAR_ERR;}

REGISTER_MOTIONSOLVER_TYPE("IKsolver", exotica::IKsolver);

namespace exotica
{
	IKsolver::IKsolver() :
			size_(0), T(0), initialised_(false)
	{
		//TODO
	}

	IKsolver::~IKsolver()
	{

	}

	EReturn IKsolver::initDerived(tinyxml2::XMLHandle & handle)
	{
		try
		{
			tinyxml2::XMLHandle tmp_handle = handle.FirstChildElement("MaxIt");
			server_->registerParam<std_msgs::Int64>(ns_, tmp_handle, maxit_);
			tmp_handle = handle.FirstChildElement("MaxStep");
			server_->registerParam<std_msgs::Float64>(ns_, tmp_handle, maxstep_);
			tmp_handle = handle.FirstChildElement("LocalMinimaThreshold");
			server_->registerParam<std_msgs::Float64>(ns_, tmp_handle, local_minima_threshold_);
			tmp_handle = handle.FirstChildElement("MultiTaskMode");
			server_->registerParam<std_msgs::Bool>(ns_, tmp_handle, multi_task_);

			jac_pub_ = server_->advertise<visualization_msgs::MarkerArray>("JacobianVector", 1);
			jac_arr_.markers.resize(2);
			jac_arr_.markers[0].type = visualization_msgs::Marker::ARROW;
			jac_arr_.markers[1].type = visualization_msgs::Marker::ARROW;
			jac_arr_.markers[0].header.frame_id = "base";
			jac_arr_.markers[1].header.frame_id = "base";
			jac_arr_.markers[0].id = 0;
			jac_arr_.markers[1].id = 1;
			jac_arr_.markers[0].color.r = 1;
			jac_arr_.markers[0].color.a = 1;
			jac_arr_.markers[1].color.g = 1;
			jac_arr_.markers[1].color.a = 1;

			jac_arr_.markers[0].scale.x = 0.015;
			jac_arr_.markers[0].scale.y = 0.04;
			jac_arr_.markers[0].scale.z = 0.04;
			jac_arr_.markers[1].scale.x = 0.015;
			jac_arr_.markers[1].scale.y = 0.04;
			jac_arr_.markers[1].scale.z = 0.04;
		}
		catch (int e)
		{
			std::cout << "IK solver initialisation, parameter error\n";
			return FAILURE;
		}
		HIGHLIGHT_NAMED(object_name_, "Initialised at "<<this);
		return SUCCESS;
	}

	EReturn IKsolver::specifyProblem(PlanningProblem_ptr pointer)
	{
		if (pointer->type().compare(std::string("exotica::IKProblem")) != 0)
		{
			ERROR("This IKsolver can't solve problem of type '" << pointer->type() << "'!");
			return PAR_INV;
		}
		MotionSolver::specifyProblem(pointer);
		prob_ = boost::static_pointer_cast<IKProblem>(pointer);
		size_ = prob_->getScenes().begin()->second->getNumJoints();
		for (auto & it : prob_->getScenes())
		{
			if (!ok(it.second->activateTaskMaps()))
			{
				INDICATE_FAILURE
				;
				return FAILURE;
			}
		}

		T = prob_->getT();
		int big_size = 0;
		int i = 0, cur_rows = 0;

		rhos.resize(T);
		big_jacobian.resize(T);
		goal.resize(T);
		phi.resize(T);
		dim.resize(T);
        _rhos.resize(T);
        _jacobian.resize(T);
        _goal.resize(T);
        _phi.resize(T);
		taskIndex.clear();

		for (int t = 0; t < T; t++)
		{
			dim.at(t).resize(prob_->getTaskDefinitions().size());
			i = 0;
			for (auto & it : prob_->getTaskDefinitions())
			{
				if (it.second->type().compare(std::string("exotica::TaskSqrError")) != 0)
				{
					ERROR("IK Solver currently can only solve exotica::TaskSqrError. Unable to solve Task: "<<it.second->type());
					return FAILURE;
				}
				else
				{
					TaskSqrError_ptr task = boost::static_pointer_cast<TaskSqrError>(it.second);
					task->taskSpaceDim(dim.at(t)(i));
				}
				i++;
			}
			big_size = dim.at(t).sum();

			big_jacobian.at(t).resize(big_size, size_);
			task_weights.resize(big_size);
			weights.resize(prob_->getTaskDefinitions().size());
			phi.at(t).resize(big_size);
			goal.at(t).resize(big_size);
			task_error.resize(big_size, 1);
			rhos.at(t).resize(prob_->getTaskDefinitions().size());
			rhos.at(t).setZero();
			goal.at(t).setZero();

            _rhos[t].resize(prob_->getTaskDefinitions().size());
            _jacobian[t].resize(prob_->getTaskDefinitions().size());
            _goal[t].resize(prob_->getTaskDefinitions().size());
            _phi[t].resize(prob_->getTaskDefinitions().size());
			i = 0;
			for (auto & it : prob_->getTaskDefinitions())
			{
				TaskSqrError_ptr task = boost::static_pointer_cast<TaskSqrError>(it.second);
                _rhos[t][i]=Eigen::VectorXdRef_ptr(rhos.at(t).segment(i, 1));
                _goal[t][i]=Eigen::VectorXdRef_ptr(goal.at(t).segment(cur_rows, dim.at(t)(i)));
                _phi[t][i]=Eigen::VectorXdRef_ptr(phi.at(t).segment(cur_rows, dim.at(t)(i)));
                _jacobian[t][i]=Eigen::MatrixXdRef_ptr(big_jacobian.at(t).block(cur_rows, 0, dim.at(t)(i), size_));

                task->registerRho(_rhos[t][i], t);
                task->registerGoal(_goal[t][i], t);
				task->setDefaultGoals(t);
                task->registerPhi(_phi[t][i], t);
                task->registerJacobian(_jacobian[t][i], t);

				task_weights.diagonal().block(cur_rows, 0, dim.at(t)(i), 1).setConstant(rhos.at(t)(i));
				weights[i].resize(dim.at(t)(i), dim.at(t)(i));
				weights[i].diagonal() = task_weights.diagonal().block(cur_rows, 0, dim.at(t)(i), 1);
				if (t == 0)
				{
					taskIndex[it.first] = std::pair<int, int>(i, cur_rows);
				}
				cur_rows += dim.at(t)(i);
				i++;
			}
		}
		tasks_ = prob_->getTaskDefinitions();
		JTCinv_.resize(tasks_.size());
		JTCinvJ_.resize(size_, size_);
<<<<<<< HEAD
		JTCinvdy_.resize(size_);
=======
        JTCinvdy_.resize(size_);
>>>>>>> 86f3bc7e
		initialised_ = true;
		return SUCCESS;
	}

	bool IKsolver::isSolvable(const PlanningProblem_ptr & prob)
	{
		if (prob->type().compare("exotica::IKProblem") == 0)
			return true;
		return false;
	}

	EReturn IKsolver::setGoal(const std::string & task_name, Eigen::VectorXdRefConst _goal, int t)
	{
		if (taskIndex.find(task_name) == taskIndex.end())
		{
			std::cout << "Task name " << task_name << " does not exist" << std::endl;
			return FAILURE;
		}
		else
		{
			std::pair<int, int> id = taskIndex.at(task_name);
			if (_goal.rows() == dim.at(t)(id.first))
			{
				goal.at(t).segment(id.second, dim.at(t)(id.first)) = _goal;
				return SUCCESS;
			}
			else
			{
				INDICATE_FAILURE
				;
				return FAILURE;
			}
		}
	}

	EReturn IKsolver::setRho(const std::string & task_name, const double rho, int t)
	{
		if (taskIndex.find(task_name) == taskIndex.end())
		{
			std::cout << "Task name " << task_name << " does not exist" << std::endl;
			return FAILURE;
		}
		else
		{
			std::pair<int, int> id = taskIndex.at(task_name);
			rhos.at(t)(id.first) = rho;
			return SUCCESS;
		}
	}

	IKProblem_ptr& IKsolver::getProblem()
	{
		return prob_;
	}

	int IKsolver::getMaxIteration()
	{
		return (int) maxit_->data;
	}

	EReturn IKsolver::Solve(Eigen::VectorXdRefConst q0, Eigen::MatrixXd & solution)
	{
		if (initialised_)
		{
			ros::Time start = ros::Time::now();
			if (size_ != q0.rows())
			{
				std::cout << "Wrong size q0 size=" << q0.rows() << ", required size=" << size_
						<< std::endl;
				INDICATE_FAILURE
				return FAILURE;
			}
			solution.resize(T, size_);

			Eigen::VectorXd q = q0;
			for (int t = 0; t < T; t++)
			{

				if (ok(Solve(q, solution.block(t, 0, 1, size_), t)))
				{
					q = solution.row(t);
				}
				else
				{
                    INDICATE_FAILURE;
					return FAILURE;
				}
			}
			planning_time_ = ros::Duration(ros::Time::now() - start);
			return SUCCESS;
		}
		else
		{
			INDICATE_FAILURE
			;
			return FAILURE;
		}
	}

	EReturn IKsolver::Solve(Eigen::VectorXdRefConst q0, Eigen::MatrixXdRef solution, int t)
	{
		if (initialised_)
		{
			vel_vec_.resize(size_);

			solution.row(0) = q0;
			error = INFINITY;
			bool found = false;
			maxdim_ = 0;
			for (int i = 0; i < maxit_->data; i++)
			{
				if (ok(prob_->update(solution.row(0), t)))
				{
                    if(!ok(vel_solve(error, t, solution.row(0))))
                    {
                        INDICATE_FAILURE
                        return FAILURE;
                    }
					double max_vel = vel_vec_.cwiseAbs().maxCoeff();
					if (max_vel > maxstep_->data)
					{
						vel_vec_ = vel_vec_ * maxstep_->data / max_vel;
					}
                    if(error <= prob_->getTau()*2.0)
                    {
                        solution.row(0) = solution.row(0) + vel_vec_.transpose();
                    }
                    else
                    {
                        solution.row(0) = solution.row(0) + vel_vec_.transpose()*0.5;
                    }
					if (error <= prob_->getTau())
					{
						found = true;
						break;
					}
				}
				else
				{
					INDICATE_FAILURE
					;
					return FAILURE;
				}
			}

			if (found)
			{
				return SUCCESS;
			}
			else
			{
				WARNING("Solution not found after reaching max number of iterations");
				return WARNING;
			}
		}
		else
		{
			INDICATE_FAILURE
			;
			return FAILURE;
		}
	}

	EReturn IKsolver::SolveFullSolution(Eigen::VectorXdRefConst q0, Eigen::MatrixXd & solution)
	{
		int t = 0;
		if (initialised_)
		{
			ros::Time start = ros::Time::now();
			vel_vec_.resize(size_);
			Eigen::MatrixXd tmp(maxit_->data, size_);
			solution.resize(1, size_);
			solution.row(0) = q0;
			tmp.row(0) = q0;
			error = INFINITY;
			bool found = false;
			maxdim_ = 0;
			int i = 0;
			for (i = 0; i < maxit_->data; i++)
			{
				if (ok(prob_->update(solution.row(0), t)))
				{

                    if(!ok(vel_solve(error, t, solution.row(0))))
                    {
                        INDICATE_FAILURE
                        return FAILURE;
                    }
					if (vel_vec_ != vel_vec_)
					{
						INDICATE_FAILURE
						return FAILURE;
					}
					double max_vel = vel_vec_.cwiseAbs().maxCoeff();
					if (max_vel > maxstep_->data)
					{
						vel_vec_ = vel_vec_ * maxstep_->data / max_vel;
					}
					solution.row(0) = solution.row(0) + vel_vec_.transpose();
					tmp.row(i + 1) = solution.row(0);
					static double init_err = error;
					if (error <= prob_->getTau())
					{
						found = true;
						break;
					}
					else if (i > 2 && error > 0.1 * init_err)
					{
						double change = (tmp.row(i + 1) - tmp.row(i - 1)).cwiseAbs().sum();
						if (change < maxstep_->data)
						{
							WARNING_NAMED(object_name_, "Running into local minima with velocity "<<change);
							return FAILURE;
						}
					}
				}
				else
				{
					return FAILURE;
				}
//				std::cout << "BIG "<<i<<" :\n" << task_weights * big_jacobian.at(t) << std::endl;
//				std::cout << "Phi: "<<phi.at(t).transpose() << std::endl;
//				getchar();
			}

			if (found)
			{
				solution.resize(i + 1, size_);
				solution = tmp.block(0, 0, i + 1, size_);
				INFO_NAMED(object_name_, "IK solution found in "<<ros::Duration(ros::Time::now()-start).toSec()<<"sec");
				return SUCCESS;
			}
			else
			{
				WARNING_NAMED(object_name_, "Solution not found after reaching max number of iterations, with error "<<error<<" ("<<ros::Duration(ros::Time::now()-start).toSec()<<"sec)");
				return FAILURE;
			}
		}
		else
		{
			INDICATE_FAILURE
			return FAILURE;
		}
	}

    template<typename Scalar>
    struct CwiseClampOp {
      CwiseClampOp(const Scalar& inf, const Scalar& sup) : m_inf(inf), m_sup(sup) {}
      const Scalar operator()(const Scalar& x) const { return x<m_inf ? m_inf : (x>m_sup ? m_sup : x); }
      Scalar m_inf, m_sup;
    };

	EReturn IKsolver::vel_solve(double & err, int t, Eigen::VectorXdRefConst q)
	{
		static Eigen::MatrixXd I =
				Eigen::MatrixXd::Identity(prob_->getW().rows(), prob_->getW().rows());
		if (initialised_)
		{
			vel_vec_.setZero();
			task_error = goal.at(t) - phi.at(t);
			err = (task_weights * task_error).squaredNorm();

			if (!multi_task_->data)
			{
				// Compute velocity
				Eigen::MatrixXd Jpinv;
                big_jacobian.at(t)=big_jacobian.at(t).unaryExpr(CwiseClampOp<double>(-1e10,1e10));
                Jpinv = (big_jacobian.at(t).transpose() * task_weights * big_jacobian.at(t)
                        + prob_->getW()).inverse() * big_jacobian.at(t).transpose() * task_weights; //(Jt*C*J+W)*Jt*C */
                /*Jpinv = prob_->getW()*big_jacobian.at(t).transpose() * (big_jacobian.at(t).transpose()*prob_->getW()*big_jacobian.at(t) + Eigen::MatrixXd::Identity(task_weights.rows(),task_weights.rows())*task_weights ).inverse(); //W*Jt*(Jt*W*J+C)*/
                /*Jpinv=big_jacobian.at(t).transpose();*/
				if (Jpinv != Jpinv)
				{
					INDICATE_FAILURE
                    HIGHLIGHT(big_jacobian.at(t));
                    return FAILURE;
				}
                /*if(nullSpaceRef.rows()==q.rows())
                {
                    vel_vec_ = Jpinv * task_error + (I-Jpinv*big_jacobian.at(t))*(nullSpaceRef-q);
                }
                else*/
                {
                    vel_vec_ = Jpinv * task_error;
                }

			}
			else
			{
				int i = 0;
				JTCinvJ_.setZero();
				JTCinvdy_.setZero();
				for (auto & it : tasks_)
				{
<<<<<<< HEAD
					JTCinv_[i] = it.second->getTaskMap()->jac_.at(t)->transpose() * weights[i];

					std::pair<int, int> id = taskIndex.at(it.first);
					Eigen::MatrixXd tmp_JTCinvJ = JTCinv_[i]
							* (*(it.second->getTaskMap()->jac_.at(t)));
					Eigen::MatrixXd tmp_JTCinvdy = JTCinv_[i]
							* (goal.at(t).segment(id.second, dim.at(t)(id.first))
									- *(it.second->getTaskMap()->phi_.at(t)));
					JTCinvJ_ += tmp_JTCinvJ;
					JTCinvdy_ += tmp_JTCinvdy;
					i++;
				}
				vel_vec_ = (JTCinvJ_ + prob_->getW()).inverse() * JTCinvdy_;
=======
                    JTCinv_[i] = _jacobian[t][i]->transpose() * weights[i];
                    JTCinvJ_ += JTCinv_[i] * (*(_jacobian[t][i])) + prob_->getW();
                    JTCinvdy_ += JTCinv_[i] * ((*(_goal[t][i]))-(*(_phi[t][i])));
					i++;
				}
//				jac_pub_.publish(jac_arr_);
                vel_vec_ = JTCinvJ_.inverse() * JTCinvdy_;
>>>>>>> 86f3bc7e
			}

			return SUCCESS;
		}
		else
		{
			INDICATE_FAILURE
			;
			return FAILURE;
		}
	}
}
<|MERGE_RESOLUTION|>--- conflicted
+++ resolved
@@ -164,11 +164,7 @@
 		tasks_ = prob_->getTaskDefinitions();
 		JTCinv_.resize(tasks_.size());
 		JTCinvJ_.resize(size_, size_);
-<<<<<<< HEAD
-		JTCinvdy_.resize(size_);
-=======
         JTCinvdy_.resize(size_);
->>>>>>> 86f3bc7e
 		initialised_ = true;
 		return SUCCESS;
 	}
@@ -403,7 +399,7 @@
 			}
 			else
 			{
-				WARNING_NAMED(object_name_, "Solution not found after reaching max number of iterations, with error "<<error<<" ("<<ros::Duration(ros::Time::now()-start).toSec()<<"sec)");
+				WARNING_NAMED(object_name_, "Solution not found after reaching max number of iterations, with error "<<error<<" ("<<ros::Duration(ros::Time::now()-start).toSec()<<"sec) Tolerance: "<<prob_->getTau());
 				return FAILURE;
 			}
 		}
@@ -463,21 +459,6 @@
 				JTCinvdy_.setZero();
 				for (auto & it : tasks_)
 				{
-<<<<<<< HEAD
-					JTCinv_[i] = it.second->getTaskMap()->jac_.at(t)->transpose() * weights[i];
-
-					std::pair<int, int> id = taskIndex.at(it.first);
-					Eigen::MatrixXd tmp_JTCinvJ = JTCinv_[i]
-							* (*(it.second->getTaskMap()->jac_.at(t)));
-					Eigen::MatrixXd tmp_JTCinvdy = JTCinv_[i]
-							* (goal.at(t).segment(id.second, dim.at(t)(id.first))
-									- *(it.second->getTaskMap()->phi_.at(t)));
-					JTCinvJ_ += tmp_JTCinvJ;
-					JTCinvdy_ += tmp_JTCinvdy;
-					i++;
-				}
-				vel_vec_ = (JTCinvJ_ + prob_->getW()).inverse() * JTCinvdy_;
-=======
                     JTCinv_[i] = _jacobian[t][i]->transpose() * weights[i];
                     JTCinvJ_ += JTCinv_[i] * (*(_jacobian[t][i])) + prob_->getW();
                     JTCinvdy_ += JTCinv_[i] * ((*(_goal[t][i]))-(*(_phi[t][i])));
@@ -485,9 +466,7 @@
 				}
 //				jac_pub_.publish(jac_arr_);
                 vel_vec_ = JTCinvJ_.inverse() * JTCinvdy_;
->>>>>>> 86f3bc7e
-			}
-
+			}
 			return SUCCESS;
 		}
 		else

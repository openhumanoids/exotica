/*
 * ik_solver.cpp
 *
 *  Created on: 15 Jul 2014
 *      Author: yiming
 */

#include "ik_solver/ik_solver.h"
#define XML_CHECK(x) {xmltmp=handle.FirstChildElement(x).ToElement();if (!xmltmp) {INDICATE_FAILURE; return PAR_ERR;}}
#define XML_OK(x) if(!ok(x)){INDICATE_FAILURE; return PAR_ERR;}

REGISTER_MOTIONSOLVER_TYPE("IKsolver", exotica::IKsolver);

namespace exotica
{
	IKsolver::IKsolver() :
			size_(0), T(0), initialised_(false)
	{
		//TODO
	}

	IKsolver::~IKsolver()
	{

	}

	EReturn IKsolver::initDerived(tinyxml2::XMLHandle & handle)
	{
		try
		{
			tinyxml2::XMLHandle tmp_handle = handle.FirstChildElement("MaxIt");
			server_->registerParam<std_msgs::Int64>(ns_, tmp_handle, maxit_);
			tmp_handle = handle.FirstChildElement("MaxStep");
			server_->registerParam<std_msgs::Float64>(ns_, tmp_handle, maxstep_);
			tmp_handle = handle.FirstChildElement("LocalMinimaThreshold");
			server_->registerParam<std_msgs::Float64>(ns_, tmp_handle, local_minima_threshold_);

		}
		catch (int e)
		{
			std::cout << "IK solver initialisation, parameter error\n";
			return FAILURE;
		}

		//INFO("IK Solver parameters update [maximum iteration]: " << maxit_);
		//INFO("IK Solver parameters update [maximum step velocity]: " << maxstep_);
		return SUCCESS;
	}

	EReturn IKsolver::specifyProblem(PlanningProblem_ptr pointer)
	{
		if (pointer->type().compare(std::string("exotica::IKProblem")) != 0)
		{
			ERROR("This IKsolver can't solve problem of type '" << pointer->type() << "'!");
			return PAR_INV;
		}
        MotionSolver::specifyProblem(pointer);
		prob_ = boost::static_pointer_cast<IKProblem>(pointer);
		size_ = prob_->getScenes().begin()->second->getNumJoints();
		for (auto & it : prob_->getScenes())
		{
			if (!ok(it.second->activateTaskMaps()))
			{
				INDICATE_FAILURE
				;
				return FAILURE;
			}
		}

		T = prob_->getT();
		int big_size = 0;
		int i = 0, cur_rows = 0;

		rhos.resize(T);
		big_jacobian.resize(T);
		goal.resize(T);
		phi.resize(T);
		dim.resize(T);
		taskIndex.clear();

		for (int t = 0; t < T; t++)
		{
			dim.at(t).resize(prob_->getTaskDefinitions().size());
			i = 0;
			for (auto & it : prob_->getTaskDefinitions())
			{
				if (it.second->type().compare(std::string("exotica::TaskSqrError")) != 0)
				{
					ERROR("IK Solver currently can only solve exotica::TaskSqrError. Unable to solve Task: "<<it.second->type());
					return FAILURE;
				}
				else
				{
					TaskSqrError_ptr task = boost::static_pointer_cast<TaskSqrError>(it.second);
					task->taskSpaceDim(dim.at(t)(i));
				}
				i++;
			}
			big_size = dim.at(t).sum();

			big_jacobian.at(t).resize(big_size, size_);
			task_weights.resize(big_size);
			phi.at(t).resize(big_size);
			goal.at(t).resize(big_size);
			task_error.resize(big_size, 1);
			rhos.at(t).resize(prob_->getTaskDefinitions().size());
			rhos.at(t).setZero();
			goal.at(t).setZero();
			i = 0;
			for (auto & it : prob_->getTaskDefinitions())
			{
				TaskSqrError_ptr task = boost::static_pointer_cast<TaskSqrError>(it.second);
				task->registerRho(Eigen::VectorXdRef_ptr(rhos.at(t).segment(i, 1)), t);
				task->registerGoal(Eigen::VectorXdRef_ptr(goal.at(t).segment(cur_rows, dim.at(t)(i))), t);
				task->setDefaultGoals(t);
				task->registerPhi(Eigen::VectorXdRef_ptr(phi.at(t).segment(cur_rows, dim.at(t)(i))), t);
				task->registerJacobian(Eigen::MatrixXdRef_ptr(big_jacobian.at(t).block(cur_rows, 0, dim.at(t)(i), size_)), t);
				task_weights.diagonal().block(cur_rows, 0, dim.at(t)(i), 1).setConstant(rhos.at(t)(i));
				if (t == 0)
				{
					taskIndex[it.first] = std::pair<int, int>(i, cur_rows);
				}
				cur_rows += dim.at(t)(i);
				i++;
			}
		}
		initialised_ = true;
		return SUCCESS;
	}

	bool IKsolver::isSolvable(const PlanningProblem_ptr & prob)
	{
		if (prob->type().compare("exotica::IKProblem") == 0)
			return true;
		return false;
	}

	EReturn IKsolver::setGoal(const std::string & task_name, Eigen::VectorXdRefConst _goal, int t)
	{
		if (taskIndex.find(task_name) == taskIndex.end())
		{
			std::cout << "Task name " << task_name << " does not exist" << std::endl;
			return FAILURE;
		}
		else
		{
			std::pair<int, int> id = taskIndex.at(task_name);
			if (_goal.rows() == dim.at(t)(id.first))
			{
				goal.at(t).segment(id.second, dim.at(t)(id.first)) = _goal;
				return SUCCESS;
			}
			else
			{
				INDICATE_FAILURE
				;
				return FAILURE;
			}
		}
	}

	EReturn IKsolver::setRho(const std::string & task_name, const double rho, int t)
	{
		if (taskIndex.find(task_name) == taskIndex.end())
		{
			std::cout << "Task name " << task_name << " does not exist" << std::endl;
			return FAILURE;
		}
		else
		{
			std::pair<int, int> id = taskIndex.at(task_name);
			rhos.at(t)(id.first) = rho;
			return SUCCESS;
		}
	}

	IKProblem_ptr& IKsolver::getProblem()
	{
		return prob_;
	}

	int IKsolver::getMaxIteration()
	{
		return (int) maxit_->data;
	}

	EReturn IKsolver::Solve(Eigen::VectorXdRefConst q0, Eigen::MatrixXd & solution)
	{
		if (initialised_)
		{
			ros::Time start = ros::Time::now();
			if (size_ != q0.rows())
			{
				std::cout << "Wrong size q0 size=" << q0.rows() << ", required size=" << size_
						<< std::endl;
				INDICATE_FAILURE
				return FAILURE;
			}
			solution.resize(T, size_);

			Eigen::VectorXd q = q0;
			for (int t = 0; t < T; t++)
			{

				if (ok(Solve(q, solution.block(t, 0, 1, size_), t)))
				{
					q = solution.row(t);
				}
				else
				{
					INDICATE_FAILURE
					;
					return FAILURE;
				}
			}
			planning_time_ = ros::Duration(ros::Time::now() - start);
			return SUCCESS;
		}
		else
		{
			INDICATE_FAILURE
			;
			return FAILURE;
		}
	}

	EReturn IKsolver::Solve(Eigen::VectorXdRefConst q0, Eigen::MatrixXdRef solution, int t)
	{
		if (initialised_)
		{
			vel_vec_.resize(size_);

			solution.row(0) = q0;
			error = INFINITY;
			bool found = false;
			maxdim_ = 0;
			for (int i = 0; i < maxit_->data; i++)
			{
				if (ok(prob_->update(solution.row(0), t)))
				{
					vel_solve(error, t, solution.row(0));
					double max_vel = vel_vec_.cwiseAbs().maxCoeff();
					if (max_vel > maxstep_->data)
					{
						vel_vec_ = vel_vec_ * maxstep_->data / max_vel;
					}

					solution.row(0) = solution.row(0) + vel_vec_.transpose();
					if (error <= prob_->getTau())
					{
						found = true;
						break;
					}
				}
				else
				{
					INDICATE_FAILURE
					;
					return FAILURE;
				}
			}

			if (found)
			{
				return SUCCESS;
			}
			else
			{
				WARNING("Solution not found after reaching max number of iterations");
				return WARNING;
			}
		}
		else
		{
			INDICATE_FAILURE
			;
			return FAILURE;
		}
	}

	EReturn IKsolver::SolveFullSolution(Eigen::VectorXdRefConst q0, Eigen::MatrixXd & solution)
	{
		int t = 0;
		if (initialised_)
		{
			vel_vec_.resize(size_);
			Eigen::MatrixXd tmp(maxit_->data, size_);
			solution.resize(1, size_);
			solution.row(0) = q0;
			tmp.row(0) = q0;
			error = INFINITY;
			bool found = false;
			maxdim_ = 0;
			int i = 0;
			for (i = 0; i < maxit_->data; i++)
			{
				if (ok(prob_->update(solution.row(0), t)))
				{
					vel_solve(error, t, solution.row(0));
					double max_vel = vel_vec_.cwiseAbs().maxCoeff();
					if (max_vel > maxstep_->data)
					{
						vel_vec_ = vel_vec_ * maxstep_->data / max_vel;
					}
					solution.row(0) = solution.row(0) + vel_vec_.transpose();
					tmp.row(i + 1) = solution.row(0);
					if (error <= prob_->getTau())
					{
						found = true;
						break;
					}
					else if (error > 3 * prob_->getTau())
					{
						double change = (tmp.row(i + 1) - tmp.row(i)).norm();
//						ROS_ERROR_STREAM("Change "<<change);
						if (change < local_minima_threshold_->data)
						{
							WARNING_NAMED(object_name_, "Running into local minima");
							return FAILURE;
						}
					}
				}
				else
				{
					return FAILURE;
				}
			}

			if (found)
			{
				solution.resize(i + 1, size_);
				solution = tmp.block(0, 0, i + 1, size_);
				INFO_NAMED(object_name_, "IK solution found in "<<i<<" iterations");
				return SUCCESS;
			}
			else
			{
				WARNING_NAMED(object_name_, "Solution not found after reaching max number of iterations, with error "<<error);
				return FAILURE;
			}
		}
		else
		{
			INDICATE_FAILURE
			;
			return FAILURE;
		}
	}

<<<<<<< HEAD
    EReturn IKsolver::vel_solve(double & err, int t, Eigen::VectorXdRefConst q)
    {
        static Eigen::MatrixXd I = Eigen::MatrixXd::Identity(prob_->getW().rows(),prob_->getW().rows());
        if(initialised_)
        {
            vel_vec_.setZero();
            int cur_rows = 0;
            for (int i=0;i<dim.at(t).rows();i++)
            {
                task_weights.diagonal().block(cur_rows, 0, dim.at(t)(i), 1).setConstant(rhos.at(t)(i));
                cur_rows += dim.at(t)(i);
            }


            task_error = goal.at(t) - phi.at(t);
            err = (task_weights*task_error).squaredNorm();
            // Compute velocity
            Eigen::MatrixXd Jpinv;
            Jpinv = (big_jacobian.at(t).transpose() * task_weights * big_jacobian.at(t) + prob_->getW() ).inverse()
                    * big_jacobian.at(t).transpose() * task_weights; //(Jt*C*J+W)*Jt*C

            vel_vec_ = Jpinv* task_error;
            return SUCCESS;


        }
        else
        {
            INDICATE_FAILURE;
            return FAILURE;
        }
=======
	EReturn IKsolver::vel_solve(double & err, int t, Eigen::VectorXdRefConst q)
	{
		static Eigen::MatrixXd I =
				Eigen::MatrixXd::Identity(prob_->getW().rows(), prob_->getW().rows());
		if (initialised_)
		{
			vel_vec_.setZero();
			int cur_rows = 0;
			for (int i = 0; i < dim.at(t).rows(); i++)
			{
				task_weights.diagonal().block(cur_rows, 0, dim.at(t)(i), 1).setConstant(rhos.at(t)(i));
				cur_rows += dim.at(t)(i);
			}
			task_error = goal.at(t) - phi.at(t);
//			ROS_INFO_STREAM("Goal "<<goal.at(t).transpose());
//			ROS_INFO_STREAM("Phi  "<<phi.at(t).transpose());
			err = (task_weights * task_error).squaredNorm();
			// Compute velocity
			Eigen::MatrixXd Jpinv;
			Jpinv = (big_jacobian.at(t).transpose() * task_weights * big_jacobian.at(t)
					+ prob_->getW()).inverse() * big_jacobian.at(t).transpose() * task_weights; //(Jt*C*J+W)*Jt*C
			//Jpinv = (prob_->getW()+ I*1e-3) * big_jacobian.at(t).transpose()
			//        * (big_jacobian.at(t).transpose() * (prob_->getW()+ I*1e-3) * big_jacobian.at(t) + task_weights ).inverse();
			//W*Jt*(Jt*W*J+C)

			vel_vec_ = Jpinv * task_error;
			return SUCCESS;
		}
		else
		{
			INDICATE_FAILURE
			;
			return FAILURE;
		}
>>>>>>> a9e7a82a
	}
}
<|MERGE_RESOLUTION|>--- conflicted
+++ resolved
@@ -14,7 +14,7 @@
 namespace exotica
 {
 	IKsolver::IKsolver() :
-			size_(0), T(0), initialised_(false)
+            size_(0), T(0), initialised_(false)
 	{
 		//TODO
 	}
@@ -347,39 +347,6 @@
 		}
 	}
 
-<<<<<<< HEAD
-    EReturn IKsolver::vel_solve(double & err, int t, Eigen::VectorXdRefConst q)
-    {
-        static Eigen::MatrixXd I = Eigen::MatrixXd::Identity(prob_->getW().rows(),prob_->getW().rows());
-        if(initialised_)
-        {
-            vel_vec_.setZero();
-            int cur_rows = 0;
-            for (int i=0;i<dim.at(t).rows();i++)
-            {
-                task_weights.diagonal().block(cur_rows, 0, dim.at(t)(i), 1).setConstant(rhos.at(t)(i));
-                cur_rows += dim.at(t)(i);
-            }
-
-
-            task_error = goal.at(t) - phi.at(t);
-            err = (task_weights*task_error).squaredNorm();
-            // Compute velocity
-            Eigen::MatrixXd Jpinv;
-            Jpinv = (big_jacobian.at(t).transpose() * task_weights * big_jacobian.at(t) + prob_->getW() ).inverse()
-                    * big_jacobian.at(t).transpose() * task_weights; //(Jt*C*J+W)*Jt*C
-
-            vel_vec_ = Jpinv* task_error;
-            return SUCCESS;
-
-
-        }
-        else
-        {
-            INDICATE_FAILURE;
-            return FAILURE;
-        }
-=======
 	EReturn IKsolver::vel_solve(double & err, int t, Eigen::VectorXdRefConst q)
 	{
 		static Eigen::MatrixXd I =
@@ -414,6 +381,5 @@
 			;
 			return FAILURE;
 		}
->>>>>>> a9e7a82a
 	}
 }

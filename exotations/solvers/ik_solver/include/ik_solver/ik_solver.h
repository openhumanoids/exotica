--- conflicted
+++ resolved
@@ -31,22 +31,8 @@
 			 * @param	solution	This will be filled with the solution in joint space(Vector).
 			 * @return	SUCESS if solution has been found, corresponding error code if not.
 			 */
-<<<<<<< HEAD
-			EReturn Solve(Eigen::VectorXd q0, Eigen::MatrixXd & solution);
-			EReturn Solve(Eigen::VectorXd q0, Eigen::MatrixXd & solution, int t);
-
-			/**
-			 * \brief	Solves the problem. This returns the full solution
-			 * @param	q0			Start state.
-			 * @param	solution	This will be filled with the solution in joint space(Matrix).
-			 * @return	SUCESS if solution has been found, corresponding error code if not.
-			 */
-			EReturn SolveWithFullSolution(Eigen::VectorXd q0, Eigen::MatrixXd & solution);
-			EReturn SolveWithFullSolution(Eigen::VectorXd q0, Eigen::MatrixXd & solution, int t);
-=======
             EReturn Solve(Eigen::VectorXdRefConst q0, Eigen::MatrixXd & solution);
             EReturn Solve(Eigen::VectorXdRefConst q0, Eigen::MatrixXdRef solution, int t);
->>>>>>> abbf8970
 
 			/**
 			 * \brief	Binds the solver to a specific problem which must be pre-initalised
@@ -88,23 +74,6 @@
 			 * \brief	IK velocity solver
 			 * @param	err	Task error
 			 */
-<<<<<<< HEAD
-			inline EReturn vel_solve(double & err, int t);
-			IKProblem_ptr prob_; // Shared pointer to the planning problem.
-			Eigen::VectorXd vel_vec_;	//Velocity vector
-			Eigen::DiagonalMatrix<double, Eigen::Dynamic> task_weights; //!< Weight Matrices
-			Eigen::MatrixXd big_jacobian, inv_jacobian; //!< Jacobian and its pseudo-Inverse
-			Eigen::VectorXd task_error; //!< Task Error vector for the current optimisation level
-			Eigen::VectorXd phi, goal;	// Goal and phi
-			int maxdim_;
-			int size_;	//Configuration size
-			EParam<std_msgs::Int64> maxit_;	// Maximum iteration
-
-			EParam<std_msgs::Float64> maxstep_;	// Maximum step
-			std::vector<Eigen::VectorXd> rhos;
-			Eigen::VectorXd diag;
-			ros::Duration planning_time_;
-=======
             inline EReturn vel_solve(double & err, int t, Eigen::VectorXdRefConst q);
 			IKProblem_ptr prob_; // Shared pointer to the planning problem.
             EParam<std_msgs::Int64> maxit_;	// Maximum iteration
@@ -127,7 +96,6 @@
 
             int T;
             bool initialised_;
->>>>>>> abbf8970
 	};
 	typedef boost::shared_ptr<exotica::IKsolver> IKsolver_ptr;
 }

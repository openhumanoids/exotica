--- conflicted
+++ resolved
@@ -76,18 +76,10 @@
 		return SUCCESS;
 	}
 
-<<<<<<< HEAD
-	EReturn CollisionAvoidance::setPreUpdateCallback(
-			boost::function<void(CollisionAvoidance*, const Eigen::VectorXd &, int)> pre_update_callback)
-	{
-		pre_update_callback_ = pre_update_callback;
-	}
-=======
     EReturn CollisionAvoidance::setPreUpdateCallback(boost::function<void(CollisionAvoidance*, Eigen::VectorXdRefConst, int)> pre_update_callback)
     {
         pre_update_callback_ = pre_update_callback;
     }
->>>>>>> abbf8970
 
 	EReturn CollisionAvoidance::taskSpaceDim(int & task_dim)
 	{
@@ -96,28 +88,8 @@
 	}
 	EReturn CollisionAvoidance::update(Eigen::VectorXdRefConst x, const int t)
 	{
-<<<<<<< HEAD
-		invalidate();
-		if (pre_update_callback_)
-			pre_update_callback_(this, x, t);
-		int M = scene_->getMapSize(object_name_), N = x.rows();
-		if (M != effs_.size())
-		{
-			INDICATE_FAILURE
-			return FAILURE;
-		}
-		Eigen::VectorXd eff_phi(3 * M);
-		Eigen::MatrixXd eff_jac(3 * M, N);
-		if (!ok(scene_->getForwardMap(object_name_, eff_phi))
-				|| !ok(scene_->getJacobian(object_name_, eff_jac)))
-		{
-			INDICATE_FAILURE
-			return FAILURE;
-		}
-=======
         if(!isRegistered(t)||!getEffReferences()) {INDICATE_FAILURE; return FAILURE;}
         if (pre_update_callback_) pre_update_callback_(this, x, t);
->>>>>>> abbf8970
 
         int M = EFFPHI.rows()/3;
 
@@ -133,16 +105,6 @@
 		world_centre_.points.clear();
 #endif
 
-<<<<<<< HEAD
-		for (auto& objvec : scene_->getCollisionScene()->getFCLWorld())
-		{
-			for (boost::shared_ptr<fcl::CollisionObject> obj : objvec.second)
-			{
-				obj->setTransform(obs_in_base_tf_);
-			}
-		}
-
-=======
         for (auto& objvec : scene_->getCollisionScene()->getFCLWorld())
         {
             for (boost::shared_ptr<fcl::CollisionObject> obj : objvec.second)
@@ -150,7 +112,6 @@
                 obj->setTransform(obs_in_base_tf_);
             }
         }
->>>>>>> abbf8970
 		for (int i = 0; i < M; i++)
 		{
 			Eigen::Vector3d tmp1, tmp2;
@@ -170,71 +131,6 @@
 
             PHI(0) = PHI(0) + costs[i] * costs[i];
 
-<<<<<<< HEAD
-			tip_offset = KDL::Frame(KDL::Vector(eff_phi(3 * i), eff_phi(3 * i + 1), eff_phi(3 * i
-					+ 2)));
-			cp_offset = KDL::Frame(KDL::Vector(tmp1(0), tmp1(1), tmp1(2)));
-			eff_offset = tip_offset.Inverse() * cp_offset;
-			if (!kin_sol_.modifyEndEffector(effs_[i], eff_offset))
-			{
-				INDICATE_FAILURE
-				return FAILURE;
-			}
-#ifdef C_DEBUG
-			geometry_msgs::Point p1, p2;
-			if (dists[i] > 0)
-			{
-				eigen2Point(tmp1, p1);
-				eigen2Point(tmp2, p2);
-			}
-			else
-			{
-				eigen2Point(c1s[i], p1);
-				eigen2Point(c2s[i], p2);
-			}
-			close_.points.push_back(p1);
-			close_.points.push_back(p2);
-			eigen2Point(c1s[i], p1);
-			eigen2Point(c2s[i], p2);
-			robot_centre_.points.push_back(p1);
-			world_centre_.points.push_back(p2);
-#endif
-		}
-
-#ifdef C_DEBUG
-		close_pub_.publish(close_);
-		robot_centre_pub_.publish(robot_centre_);
-		world_centre_pub_.publish(world_centre_);
-		ros::spinOnce();
-#endif
-
-		if (!kin_sol_.updateConfiguration(x) || !kin_sol_.generateForwardMap()
-				|| !kin_sol_.generateJacobian(eff_jac))
-		{
-			INDICATE_FAILURE
-			return FAILURE;
-		}
-
-		Eigen::MatrixXd jac = Eigen::MatrixXd::Zero(1, N);
-		for (int i = 0; i < M; i++)
-		{
-			if (dists[i] <= 0)
-			{
-				Eigen::Vector3d tmpnorm = c2s[i] - c1s[i];
-				tmpnorm.normalize();
-				jac += ((2.0 * costs[i]) / safe_range_->data)
-						* (tmpnorm.transpose() * eff_jac.block(3 * i, 0, 3, N));
-			}
-			else if (dists[i] <= safe_range_->data)
-				jac += ((2.0 * costs[i]) / safe_range_->data)
-						* (norms[i].transpose() * eff_jac.block(3 * i, 0, 3, N));
-		}
-		if (!ok(setPhi(phi, t)) || !ok(setJacobian(jac, t)))
-		{
-			INDICATE_FAILURE
-			return FAILURE;
-		}
-=======
 			//	Modify end-effectors
             if(updateJacobian_)
                 {
@@ -267,7 +163,6 @@
                 centre_.points.push_back(p2);
     #endif
             }
->>>>>>> abbf8970
 
     #ifdef C_DEBUG
             close_pub_.publish(close_);

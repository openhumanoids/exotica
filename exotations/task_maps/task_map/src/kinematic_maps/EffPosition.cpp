--- conflicted
+++ resolved
@@ -17,52 +17,6 @@
 	//!< Check
 	if (scene_ == nullptr)
 	{
-<<<<<<< HEAD
-		INDICATE_FAILURE
-		;
-		return MMB_NIN;
-	}
-
-	//!< Temporaries
-	Eigen::VectorXd phi(scene_->getMapSize(object_name_) * 3);
-	Eigen::MatrixXd jac(scene_->getMapSize(object_name_) * 3, x.rows());
-	EReturn tmp_rtn = FAILURE;
-
-	tmp_rtn = scene_->getForwardMap(object_name_, phi);
-
-	if (!ok(tmp_rtn))
-	{
-		INDICATE_FAILURE
-		;
-		return FAILURE;
-	}
-	else
-	{
-		tmp_rtn = scene_->getJacobian(object_name_, jac);
-	}
-	if (!ok(tmp_rtn))
-	{
-		INDICATE_FAILURE
-		;
-		return FAILURE;
-	}
-	else
-	{
-		tmp_rtn = setPhi(phi, t);
-	}
-	if (!ok(tmp_rtn))
-	{
-		INDICATE_FAILURE
-		;
-		return FAILURE;
-	}
-	if (ok(tmp_rtn))
-	{
-		tmp_rtn = setJacobian(jac, t);
-	}
-
-	return tmp_rtn;
-=======
         INDICATE_FAILURE;
 		return MMB_NIN;
 	}
@@ -94,16 +48,12 @@
 	}
 
 
->>>>>>> 48f60881
 }
 
 exotica::EReturn exotica::EffPosition::initDerived(tinyxml2::XMLHandle & handle)
 {
-<<<<<<< HEAD
-=======
     phi_tmp.resize(scene_->getMapSize(object_name_) * 3);
     jac_tmp.resize(scene_->getMapSize(object_name_) * 3, scene_->getNumJoints());
->>>>>>> 48f60881
 	return SUCCESS;
 }
 

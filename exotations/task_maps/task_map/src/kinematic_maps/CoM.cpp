--- conflicted
+++ resolved
@@ -44,33 +44,6 @@
         Eigen::VectorXd phi;
         Eigen::MatrixXd jac;
 
-<<<<<<< HEAD
-	//!< Temporaries
-	bool success = true;
-	Eigen::Vector3d phi;
-	Eigen::MatrixXd jac;
-	if (!scene_->update(x, t))
-	{
-		return FAILURE;
-	}
-	if (!computeForwardMap(phi))
-	{
-		return FAILURE;
-	}
-	if (!computeJacobian(jac))
-	{
-		return FAILURE;
-	}
-
-	if (setPhi(phi, t) != SUCCESS)
-	{
-
-		return FAILURE;
-	}
-	if (setJacobian(jac, t) != SUCCESS)
-	{
-		return FAILURE;
-=======
         if (offset_callback_) offset_callback_(this, x, t);
 
         if (computeForwardMap(phi))
@@ -111,7 +84,6 @@
 	{
 		INDICATE_FAILURE
 		return MMB_NIN;
->>>>>>> 585ea2cd
 	}
 }
 
@@ -189,15 +161,6 @@
 		return false;
 	}
 
-<<<<<<< HEAD
-	Eigen::MatrixXd eff_jac(mass_.size() * 3, scene_->getMapSize(object_name_));
-	if (!scene_->getJacobian(object_name_, eff_jac))
-	{
-		return false;
-	}
-	uint N = eff_jac.rows() / 3, i, M = eff_jac.cols();
-	if (mass_.size() != N)
-=======
     Eigen::MatrixXd eff_jac(mass_.size() * 3, scene_->getNumJoints());
     if (ok(scene_->getJacobian(object_name_, eff_jac)))
     {
@@ -209,7 +172,6 @@
         return true;
     }
     else
->>>>>>> 585ea2cd
 	{
 		INDICATE_FAILURE
 		return false;
@@ -279,9 +241,6 @@
 	{
 		com_offs[i] = tip_pose_[i].Inverse() * base_pose_[i] * KDL::Frame(cog_[i]);
 	}
-<<<<<<< HEAD
-	if (!scene_->updateEndEffectors(object_name_,com_offs))
-=======
 
     if (!ok(scene_->updateEndEffectors(object_name_, com_offs)))
     {
@@ -305,7 +264,6 @@
 exotica::EReturn exotica::CoM::setOffset(bool left, const KDL::Frame & offset)
 {
 	if (debug_->data)
->>>>>>> 585ea2cd
 	{
 		if (offset == KDL::Frame::Identity())
 			INDICATE_FAILURE

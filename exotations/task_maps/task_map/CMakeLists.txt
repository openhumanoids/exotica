--- conflicted
+++ resolved
@@ -13,7 +13,6 @@
   IMesh
   EffPosition
   JointLimit
-  SweepFlux
   Distance
   Identity
   SphereCollision
@@ -27,12 +26,6 @@
   CATKIN_DEPENDS exotica geometry_msgs
 )
 
-<<<<<<< HEAD
-AddInitializer(CoM IMesh EffPosition JointLimit Distance Identity SphereCollision Sphere)
-GenInitializers()
-
-=======
->>>>>>> 9d4a6dcf
 include_directories(
   include
   ${catkin_INCLUDE_DIRS}

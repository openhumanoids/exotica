--- conflicted
+++ resolved
@@ -10,24 +10,15 @@
 
 find_package(Boost REQUIRED COMPONENTS system)
 
-<<<<<<< HEAD
-=======
-AddInitializer(DMeshROS)
+AddInitializer(DMeshROS DMeshVertex)
 GenInitializers()
 
->>>>>>> 9d4a6dcf
 catkin_package(
   INCLUDE_DIRS include
   LIBRARIES dmesh_ros
   CATKIN_DEPENDS exotica roscpp ik_solver visualization_msgs
 )
 
-<<<<<<< HEAD
-AddInitializer(DMeshROS DMeshVertex)
-GenInitializers()
-
-=======
->>>>>>> 9d4a6dcf
 include_directories(
   include
   include/${PROJECT_NAME}

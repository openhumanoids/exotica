/*
 * exotica_collision.cpp
 *
 *  Created on: 8 Aug 2014
 *      Author: yiming
 */

#include "exotica_collision.h"

REGISTER_TASKMAP_TYPE("CollisionAvoidance", exotica::CollisionAvoidance);
#define XML_CHECK(x) {xmltmp=handle.FirstChildElement(x).ToElement();if (!xmltmp) {INDICATE_FAILURE; return PAR_ERR;}}
#define XML_OK(x) if(!ok(x)){INDICATE_FAILURE; return PAR_ERR;}
namespace exotica
{
	CollisionAvoidance::CollisionAvoidance() :
			m_(0.05), initialised_(false), nh_("CollisionTask"), publishDebug_(false)
	{
		//TODO
        wall_pub_ = nh_.advertise<visualization_msgs::MarkerArray>("wall_marker", 1);
		state_pub_ = nh_.advertise<moveit_msgs::DisplayRobotState>("disp_state", 1);
		close_pub_ = nh_.advertise<visualization_msgs::Marker>("close_marker", 1);
<<<<<<< HEAD
		wall_marker_.type = visualization_msgs::Marker::MESH_RESOURCE;
		wall_marker_.header.frame_id = "/base_link";
		wall_marker_.color.a = 0;
		wall_marker_.color.r = 1.0;
		wall_marker_.color.g = 1.0;
		wall_marker_.color.b = 1.0;
		wall_marker_.scale.x = wall_marker_.scale.y = wall_marker_.scale.z = 1.0;
		wall_marker_.mesh_resource = "package://hrp2_14_description/urdf/wall-extended.obj";
		wall_marker_.mesh_use_embedded_materials = true;

		close_.type = visualization_msgs::Marker::LINE_LIST;
		close_.header.frame_id = "/base_link";
		close_.scale.x = 0.004;
=======
        wall_marker_.markers.resize(11);
        for(int i=0;i<11;i++)
        {
            wall_marker_.markers[i].type = visualization_msgs::Marker::MESH_RESOURCE;
            wall_marker_.markers[i].color.a = 0.0;
            wall_marker_.markers[i].color.r = 1.0;
            wall_marker_.markers[i].color.g = 1.0;
            wall_marker_.markers[i].color.b = 1.0;
            wall_marker_.markers[i].scale.x = wall_marker_.markers[i].scale.y = wall_marker_.markers[i].scale.z = 1.0;
            wall_marker_.markers[i].mesh_resource = "package://hrp2_14_description/urdf/wall-extended"+std::to_string(i+1)+".obj";
            wall_marker_.markers[i].mesh_use_embedded_materials = true;
            wall_marker_.markers[i].header.frame_id = "/BODY";
            wall_marker_.markers[i].action = visualization_msgs::Marker::ADD;
            wall_marker_.markers[i].id = i+1;
            wall_marker_.markers[i].ns = "Collision geometry";
        }

		close_.type = visualization_msgs::Marker::LINE_LIST;
        close_.action = visualization_msgs::Marker::ADD;
        close_.header.frame_id = "/BODY";
		close_.scale.x = 0.004;
		close_.color.g = 1;
		close_.color.a = 1;
        close_.id = 0;
        close_.ns = "Collision distances";
>>>>>>> d4a0fe9e
	}

	CollisionAvoidance::~CollisionAvoidance()
	{
		//TODO
	}

    EReturn CollisionAvoidance::setPreUpdateCallback(
            boost::function<void(CollisionAvoidance*, const Eigen::VectorXd &, int)> pre_update_callback)
	{
		pre_update_callback_ = pre_update_callback;
	}

	EReturn CollisionAvoidance::update(const Eigen::VectorXd & x, const int t)
	{
		LOCK(lock_);
		invalidate();
		if (!initialised_)
		{
			return MMB_NIN;
		}
		if (!scene_->update(x, t) || !solver_->updateConfiguration(x))
		{
			return FAILURE;
		}
		if (pre_update_callback_)
            pre_update_callback_(this, x, t);
		dist_info_.resetDistance();
		if (!ok(computeDistace(x)))
			return FAILURE;
		if (!ok(setPhi(computeForwardMap(), t)))
			return FAILURE;
		if (!ok(setJacobian(computeJacobian(x.rows()), t)))
			return FAILURE;

		return SUCCESS;
	}

	EReturn CollisionAvoidance::initDerived(tinyxml2::XMLHandle & handle)
	{
		tinyxml2::XMLElement* xmltmp;
		if (!handle.FirstChildElement("margin").ToElement())
		{
			XML_CHECK("margin");
			XML_OK(getDouble(*xmltmp, m_));
			std::cout << "Collision Detection: New margin = " << m_ << std::endl;
		}

		tinyxml2::XMLHandle tmp_handle = handle.FirstChildElement("DynamicFrame");
		server_->registerParam<std_msgs::Bool>(ns_, tmp_handle, dynamic_frame_);
		if (!handle.FirstChildElement("DynamicFrame").ToElement())
		{
			tmp_handle = handle.FirstChildElement("WorldFrame");
			server_->registerParam<std_msgs::String>(ns_, tmp_handle, world_frame_);
			tmp_handle = handle.FirstChildElement("ObjectFrame");
			server_->registerParam<std_msgs::String>(ns_, tmp_handle, obj_frame_);
		}
		else
		{
			dynamic_frame_->data = false;
		}
		tmp_handle = handle.FirstChildElement("LAAS");
		server_->registerParam<std_msgs::Bool>(ns_, tmp_handle, laas_);
		tmp_handle = handle.FirstChildElement("useAll");
		server_->registerParam<std_msgs::Bool>(ns_, tmp_handle, useAll_);

		if (scene_ == nullptr)
			return MMB_NIN;
		solver_.reset(new kinematica::KinematicTree(scene_->getSolver()));
		solver_->getInitialEff(initial_sol_.end_effector_segs, initial_sol_.end_effector_offs);
		std::vector<KDL::Segment> segs;
		solver_->getSegments(segs);
		if (!solver_->getControlledSegmentsAndJoints(links_, joints_))
			return MMB_NIN;

		if (useAll_->data)
		{
			std::map<std::string, bool> ignore_list_;
			//ignore_list_["HEAD_LINK1"] = true;
			ignore_list_["LLEG_LINK0"] = true;
			ignore_list_["RLEG_LINK0"] = true;
			ignore_list_["l_ankle"] = true;
			ignore_list_["r_ankle"] = true;
			links_.clear();
			for (KDL::Segment & it : segs)
			{
				if (ignore_list_.find(it.getName()) == ignore_list_.end())
				{
					links_.push_back(it.getName());
				}
			}
			initial_sol_.end_effector_segs = links_;
			initial_sol_.end_effector_offs = std::vector<KDL::Frame>(links_.size());
			if (!solver_->updateEndEffectors(initial_sol_))
			{
				INDICATE_FAILURE
				return FAILURE;
			}
		}

		dist_info_.initialise(links_);
		for (auto & it : dist_info_.link_dist_map_)
		{
			for (int i = 0; i < links_.size(); i++)
			{
				if (it.first.compare(links_[i]) == 0)
				{
					links_map_[links_[i]] = i;
					break;
				}
			}
		}

		//	\Construct the allowed collision matrix
		if (laas_->data)
		{
			for (int i = 1; i <= 11; i++)
			{
				std::vector<std::string> tmp(0);
				switch (i)
				{
					case 1:
						tmp.push_back("RLEG_LINK2");
						tmp.push_back("RLEG_LINK3");
						tmp.push_back("LLEG_LINK2");
						tmp.push_back("LLEG_LINK3");
						break;
					case 2:
						tmp.push_back("r_ankle");
						tmp.push_back("l_ankle");
						break;
					case 3:
						tmp.push_back("RARM_LINK4");
						tmp.push_back("RHAND_LINK0");
						tmp.push_back("RHAND_LINK1");
						tmp.push_back("RHAND_LINK2");
						tmp.push_back("RHAND_LINK3");
						tmp.push_back("RHAND_LINK4");
						tmp.push_back("r_wrist");
						tmp.push_back("LARM_LINK4");
						tmp.push_back("LHAND_LINK0");
						tmp.push_back("LHAND_LINK1");
						tmp.push_back("LHAND_LINK2");
						tmp.push_back("LHAND_LINK3");
						tmp.push_back("LHAND_LINK4");
						tmp.push_back("l_wrist");
						break;
					case 4:
						tmp.push_back("RARM_LINK0");
						tmp.push_back("RARM_LINK2");
						tmp.push_back("RARM_LINK3");
						tmp.push_back("RARM_LINK4");
						tmp.push_back("RHAND_LINK0");
						tmp.push_back("RHAND_LINK1");
						tmp.push_back("RHAND_LINK2");
						tmp.push_back("RHAND_LINK3");
						tmp.push_back("RHAND_LINK4");
						tmp.push_back("r_wrist");
						tmp.push_back("LARM_LINK0");
						tmp.push_back("LARM_LINK2");
						tmp.push_back("LARM_LINK3");
						tmp.push_back("LARM_LINK4");
						tmp.push_back("LHAND_LINK0");
						tmp.push_back("LHAND_LINK1");
						tmp.push_back("LHAND_LINK2");
						tmp.push_back("LHAND_LINK3");
						tmp.push_back("LHAND_LINK4");
						tmp.push_back("l_wrist");

						tmp.push_back("BODY");
						tmp.push_back("torso");
						break;
					case 5:
						tmp.push_back("HEAD_LINK1");
						break;
					case 6:
						tmp.push_back("HEAD_LINK1");
						break;
					case 7:
						tmp.push_back("HEAD_LINK1");
						break;
					case 8:
						tmp.push_back("HEAD_LINK1");
						tmp.push_back("torso");
						break;
					case 9:
						break;
					case 10:
						tmp.push_back("RARM_LINK4");
						tmp.push_back("RHAND_LINK0");
						tmp.push_back("RHAND_LINK1");
						tmp.push_back("RHAND_LINK2");
						tmp.push_back("RHAND_LINK3");
						tmp.push_back("RHAND_LINK4");
						tmp.push_back("r_wrist");
						tmp.push_back("LARM_LINK4");
						tmp.push_back("LHAND_LINK0");
						tmp.push_back("LHAND_LINK1");
						tmp.push_back("LHAND_LINK2");
						tmp.push_back("LHAND_LINK3");
						tmp.push_back("LHAND_LINK4");
						tmp.push_back("l_wrist");
						break;
					case 11:
						tmp.push_back("RARM_LINK4");
						tmp.push_back("RHAND_LINK0");
						tmp.push_back("RHAND_LINK1");
						tmp.push_back("RHAND_LINK2");
						tmp.push_back("RHAND_LINK3");
						tmp.push_back("RHAND_LINK4");
						tmp.push_back("r_wrist");
						tmp.push_back("LARM_LINK4");
						tmp.push_back("LHAND_LINK0");
						tmp.push_back("LHAND_LINK1");
						tmp.push_back("LHAND_LINK2");
						tmp.push_back("LHAND_LINK3");
						tmp.push_back("LHAND_LINK4");
						tmp.push_back("l_wrist");
						tmp.push_back("BODY");
						tmp.push_back("torso");
						tmp.push_back("RLEG_LINK0");
						tmp.push_back("RLEG_LINK2");
						tmp.push_back("LLEG_LINK0");
						tmp.push_back("LLEG_LINK2");
						break;
					default:
						break;
				}
				acm_["wall_" + std::to_string(i)] = tmp;
			}
		}

		initialised_ = true;
		return SUCCESS;
	}

	EReturn CollisionAvoidance::taskSpaceDim(int & task_dim)
	{
		task_dim = 1;
		return SUCCESS;
	}

	EReturn CollisionAvoidance::getMargin(double m)
	{
		if (!initialised_)
			return MMB_NIN;
		m = m_;
		return SUCCESS;
	}

	EReturn CollisionAvoidance::setMargin(double m)
	{
		if (!initialised_)
			return MMB_NIN;
		m_ = m;
		return SUCCESS;
	}

	Eigen::VectorXd CollisionAvoidance::computeForwardMap()
	{
		Eigen::VectorXd phi(1);
		phi(0) = 0.0;
		double d = 0.0;

		if (!dist_info_.isInitialised())
			return phi;
		for (auto & it : dist_info_.link_dist_map_)
		{
			for (int i = 0; i < it.second.size(); i++)
			{
				if (it.second[i].d > m_)
					it.second[i].cost = 0;
				else if (it.second[i].d <= 0.005)
				{
					if (publishDebug_)
						std::cout << " Collision detected between [" << it.first << "] and [" << it.second[i].o2 << "] " << it.second[i].d << "m \n";
					it.second[i].cost = 1.0;
				}
				else
					it.second[i].cost = 1.0 - it.second[i].d / m_;
				phi(0) += (double) it.second[i].cost * it.second[i].cost;
			}
		}
		return phi;
	}

	Eigen::MatrixXd CollisionAvoidance::computeJacobian(const int size)
	{
		int M = useAll_->data ? links_map_.size() : scene_->getMapSize(), N = size, cnt = 0;
		std::vector<double> cost(0);
		Eigen::MatrixXd jac(1, N);
		jac.setZero();
		KDL::Frame tip_offset, cp_offset;
		Eigen::VectorXd phi(3 * M);
		if (!solver_->generateForwardMap(phi))
			INDICATE_FAILURE

		kinematica::SolutionForm_t tmp_sol;
		tmp_sol.end_effector_offs.clear();
		tmp_sol.end_effector_segs.clear();

		eff_map_.clear();
		for (auto & it : dist_info_.link_dist_map_)
		{
			for (int i = 0; i < it.second.size(); i++)
			{
				tip_offset = KDL::Frame(KDL::Vector(phi(3 * links_map_.at(it.first)), phi(3
						* links_map_.at(it.first) + 1), phi(3 * links_map_.at(it.first) + 2)));
				cp_offset =
						KDL::Frame(KDL::Vector(it.second[i].p1(0), it.second[i].p1(1), it.second[i].p1(2)));
				KDL::Frame eff_offset = tip_offset.Inverse() * cp_offset;
				tmp_sol.end_effector_segs.push_back(it.first);
				tmp_sol.end_effector_offs.push_back(eff_offset);
				cnt++;
			}
		}
		if (!solver_->updateEndEffectors(tmp_sol))
			INDICATE_FAILURE
		if (!solver_->generateForwardMap())
			INDICATE_FAILURE
		Eigen::MatrixXd J = Eigen::MatrixXd::Zero(3 * cnt, N);
		if (!solver_->generateJacobian(J))
			INDICATE_FAILURE

		cnt = 0;
		for (auto & it : dist_info_.link_dist_map_)
		{
			for (int i = 0; i < it.second.size(); i++)
			{
				if (it.second[i].d <= m_)
				{
					if (it.second[i].d <= 0.005)
					{
						Eigen::Vector3d tmpnorm = it.second[i].c2 - it.second[i].c1;
						tmpnorm.normalize();
						jac += ((2.0 * 0.005) / m_)
								* (tmpnorm.transpose() * J.block(3 * cnt, 0, 3, N));
					}
					else

						jac += ((2.0 * it.second[i].cost) / m_)
								* (it.second[i].norm1.transpose() * J.block(3 * cnt, 0, 3, N));
				}
				cnt++;
			}

		}
		if (!solver_->updateEndEffectors(initial_sol_))
			INDICATE_FAILURE
		return jac;
	}

	EReturn CollisionAvoidance::computeDistace(const Eigen::VectorXd & x)
	{
		LOCK(scene_lock_);
		if (scene_ == nullptr || !initialised_)
			return MMB_NIN;
		collision_detection::CollisionWorldEXOTica cworld_(scene_->getPlanningScene().get()->getWorldNonConst());
		robot_state::RobotState state(scene_->getPlanningScene().get()->getCurrentState());

		std::map<std::string, double> joint_state_map;
		for (int i = 0; i < joints_.size(); i++)
		{
			state.setJointPositions(joints_[i], &x(i));
		}
		state.update();
		collision_detection::CollisionRobotEXOTica crobot_(state.getRobotModel());
		cworld_.distanceRobot(crobot_, state);

		//Currently only mesh-mesh is supported, FCL library has problems with box, cylinder, etc...
		std::vector<boost::shared_ptr<fcl::CollisionObject> > world_objs, robot_objs;
		cworld_.getFCLObjects(world_objs);
		crobot_.getFCLObjects(state, robot_objs);

		//	If the frames are changing
		if (dynamic_frame_->data)
		{
			tf::TransformListener listener;
			tf::StampedTransform transform;
			listener.lookupTransform(obj_frame_->data, world_frame_->data, ros::Time(0), transform);
			fcl::Quaternion3f quat(transform.getRotation().w(), transform.getRotation().x(), transform.getRotation().y(), transform.getRotation().z());
			fcl::Vec3f vec(transform.getOrigin().x(), transform.getOrigin().y(), transform.getOrigin().z());
			fcl::Transform3f world_to_robot(quat, vec);
			for (int i = 0; i < world_objs.size(); i++)
			{
				fcl::Transform3f orig_transform = world_objs[i]->getTransform();
				world_objs[i]->setTransform(world_to_robot.inverseTimes(orig_transform));
			}
		}

        close_.header.stamp=ros::Time::now();
		if (laas_->data)
		{
			for (int i = 0; i < world_objs.size(); i++)
			{
                //fcl::Transform3f orig_transform = world_objs[i]->getTransform();
				world_objs[i]->setTransform(obs_in_base_tf_); // * orig_transform
			}
<<<<<<< HEAD
			if (publishDebug_)
			{
				moveit_msgs::DisplayRobotState msg;
				robot_state::robotStateToRobotStateMsg(state, msg.state);
				state_pub_.publish(msg);
				geometry_msgs::Pose pa;
				pa.position.x = obs_in_base_tf_.getTranslation().data.vs[0];
				pa.position.y = obs_in_base_tf_.getTranslation().data.vs[1];
				pa.position.z = obs_in_base_tf_.getTranslation().data.vs[2];
				pa.orientation.w = obs_in_base_tf_.getQuatRotation().getW();
				pa.orientation.x = obs_in_base_tf_.getQuatRotation().getX();
				pa.orientation.y = obs_in_base_tf_.getQuatRotation().getY();
				pa.orientation.z = obs_in_base_tf_.getQuatRotation().getZ();
				wall_marker_.pose = pa;
				wall_pub_.publish(wall_marker_);
			}
=======
            if(publishDebug_)
            {
                moveit_msgs::DisplayRobotState msg;
                robot_state::robotStateToRobotStateMsg(state, msg.state);
                msg.state.joint_state.header.stamp=close_.header.stamp;
                state_pub_.publish(msg);
                geometry_msgs::Pose pa;
                pa.position.x = obs_in_base_tf_.getTranslation().data.vs[0];
                pa.position.y = obs_in_base_tf_.getTranslation().data.vs[1];
                pa.position.z = obs_in_base_tf_.getTranslation().data.vs[2];
                pa.orientation.w = obs_in_base_tf_.getQuatRotation().getW();
                pa.orientation.x = obs_in_base_tf_.getQuatRotation().getX();
                pa.orientation.y = obs_in_base_tf_.getQuatRotation().getY();
                pa.orientation.z = obs_in_base_tf_.getQuatRotation().getZ();
                for(int i=0;i<11;i++)
                {
                    wall_marker_.markers[i].pose = pa;
                    wall_marker_.markers[i].header.stamp=close_.header.stamp;
                }
                wall_pub_.publish(wall_marker_);
            }
>>>>>>> d4a0fe9e
		}
		fcl::DistanceRequest req(true);
		fcl::DistanceResult res;
		Eigen::Vector3d p1, p2;
		if (publishDebug_)
		{
			close_.points.clear();
			close_.colors.clear();
		}
		for (int i = 0; i < robot_objs.size(); i++)
		{
			collision_detection::CollisionGeometryData* cd1 =
					static_cast<collision_detection::CollisionGeometryData*>(robot_objs[i]->collisionGeometry()->getUserData());
			for (int k = 0; k < links_.size(); k++)
				if (dist_info_.hasLink(cd1->getID()))
				{
					for (int j = 0; j < world_objs.size(); j++)
					{
						res.clear();
						collision_detection::CollisionGeometryData* cd2 =
								static_cast<collision_detection::CollisionGeometryData*>(world_objs[j]->collisionGeometry()->getUserData());
<<<<<<< HEAD
						bool check = true;
						if (laas_->data)
						{
							check = false;
							std::map<std::string, std::vector<std::string>>::iterator it =
									acm_.find(cd2->getID());
							if (it != acm_.end())
							{
								for (int j = 0; j < it->second.size(); j++)
								{
									if (it->second[j].compare(cd1->getID()) == 0)
									{
										//ROS_WARN_STREAM("Check collision between "<<it->first<<" and "<<cd1->getID());
										check = true;
										break;
									}
								}
							}
						}
						if (check)
						{
							double dist =
									fcl::distance(robot_objs[i].get(), world_objs[j].get(), req, res);
							DistancePair dist_pair;
							dist_pair.id1 = res.b1;
							dist_pair.id2 = res.b2;
							dist_pair.o1 = cd1->getID();
							dist_pair.o2 = cd2->getID();
							dist_pair.p1 =
									Eigen::Vector3d(res.nearest_points[0].data.vs[0], res.nearest_points[0].data.vs[1], res.nearest_points[0].data.vs[2]);
							dist_pair.p2 =
									Eigen::Vector3d(res.nearest_points[1].data.vs[0], res.nearest_points[1].data.vs[1], res.nearest_points[1].data.vs[2]);

							dist_pair.c1 =
									Eigen::Vector3d(robot_objs[i]->getTranslation().data.vs[0], robot_objs[i]->getTranslation().data.vs[1], robot_objs[i]->getTranslation().data.vs[2]);
							dist_pair.c2 =
									Eigen::Vector3d(world_objs[j]->getTranslation().data.vs[0], world_objs[j]->getTranslation().data.vs[1], world_objs[j]->getTranslation().data.vs[2]);
							dist_pair.norm1 = dist_pair.p1 - dist_pair.c1;
							dist_pair.norm1.normalize();
							dist_pair.norm2 = dist_pair.p2 - dist_pair.c2;
							dist_pair.norm2.normalize();
							dist_pair.d = res.min_distance;
							dist_info_.setDistance(dist_pair);
							if (publishDebug_ && dist < 2 * m_)
							{
								geometry_msgs::Point p1, p2;
								p1.x = dist_pair.p1(0);
								p1.y = dist_pair.p1(1);
								p1.z = dist_pair.p1(2);
								p2.x = dist_pair.p2(0);
								p2.y = dist_pair.p2(1);
								p2.z = dist_pair.p2(2);
								close_.points.push_back(p1);
								close_.points.push_back(p2);
								std_msgs::ColorRGBA c1, c2;
								if (dist < 0.005)
								{
									c1.r = 1;
									c1.g = 0;
									c1.b = 0;
								}
								else if (dist < m_)
								{
									c1.r = dist / m_;
									c1.g = 1 - c1.r;
									c1.b = 0;
								}
								else
								{
									c1.r = 0;
									c1.g = 1;
									c1.b = 0;
								}
								c1.a = 1;
								c2 = c1;
								close_.colors.push_back(c1);
								close_.colors.push_back(c2);
							}
						}
=======
						double dist =
								fcl::distance(robot_objs[i].get(), world_objs[j].get(), req, res);
//						if(cd1->getID().compare("HEAD_LINK1")==0)
//							std::cout<<"dist = "<<dist<<" fcl dist= "<<res.min_distance<<std::endl;
                        //if(res.min_distance<=m_)
                        {
                            DistancePair dist_pair;
                            dist_pair.id1 = res.b1;
                            dist_pair.id2 = res.b2;
                            dist_pair.o1 = cd1->getID();
                            dist_pair.o2 = cd2->getID();
                            dist_pair.p1 =
                                    Eigen::Vector3d(res.nearest_points[0].data.vs[0], res.nearest_points[0].data.vs[1], res.nearest_points[0].data.vs[2]);
                            dist_pair.p2 =
                                    Eigen::Vector3d(res.nearest_points[1].data.vs[0], res.nearest_points[1].data.vs[1], res.nearest_points[1].data.vs[2]);

                            dist_pair.c1 =
                                    Eigen::Vector3d(robot_objs[i]->getTranslation().data.vs[0], robot_objs[i]->getTranslation().data.vs[1], robot_objs[i]->getTranslation().data.vs[2]);
                            dist_pair.c2 =
                                    Eigen::Vector3d(world_objs[j]->getTranslation().data.vs[0], world_objs[j]->getTranslation().data.vs[1], world_objs[j]->getTranslation().data.vs[2]);
                            dist_pair.norm1 = dist_pair.p1 - dist_pair.c1;
                            dist_pair.norm1.normalize();
                            dist_pair.norm2 = dist_pair.p2 - dist_pair.c2;
                            dist_pair.norm2.normalize();
                            dist_pair.d = res.min_distance;
                            dist_info_.setDistance(dist_pair);
                            if(publishDebug_)
                            {
                                geometry_msgs::Point p1, p2;
                                p1.x = dist_pair.p1(0);
                                p1.y = dist_pair.p1(1);
                                p1.z = dist_pair.p1(2);
                                p2.x = dist_pair.p2(0);
                                p2.y = dist_pair.p2(1);
                                p2.z = dist_pair.p2(2);
                                close_.points.push_back(p1);
                                close_.points.push_back(p2);
                            }
                        }
>>>>>>> d4a0fe9e
					}
					break;
				}
		}
<<<<<<< HEAD
		if (publishDebug_)
		{
			close_pub_.publish(close_);
			ros::spinOnce();
		}
=======
        if(publishDebug_)
        {

            close_pub_.publish(close_);
            ros::spinOnce();
        }
>>>>>>> d4a0fe9e

		//dist_info_.print();
		//scene_->getPlanningScene()->printKnownObjects(std::cerr);
		return SUCCESS;
	}
	EReturn CollisionAvoidance::setObsFrame(const KDL::Frame & tf)
	{
		if (!laas_->data)
		{
			ROS_ERROR("Not in LAAS experiment mode.");
			INDICATE_FAILURE
			return FAILURE;
		}
		std::vector<double> q(4);
		tf.M.GetQuaternion(q[0], q[1], q[2], q[3]);
		fcl::Quaternion3f quat(q[3], q[0], q[1], q[2]);
		fcl::Vec3f vec(tf.p.x(), tf.p.y(), tf.p.z() + 0.05);
		obs_in_base_tf_.setTransform(quat, vec);
		return SUCCESS;
	}
}
<|MERGE_RESOLUTION|>--- conflicted
+++ resolved
@@ -19,21 +19,6 @@
         wall_pub_ = nh_.advertise<visualization_msgs::MarkerArray>("wall_marker", 1);
 		state_pub_ = nh_.advertise<moveit_msgs::DisplayRobotState>("disp_state", 1);
 		close_pub_ = nh_.advertise<visualization_msgs::Marker>("close_marker", 1);
-<<<<<<< HEAD
-		wall_marker_.type = visualization_msgs::Marker::MESH_RESOURCE;
-		wall_marker_.header.frame_id = "/base_link";
-		wall_marker_.color.a = 0;
-		wall_marker_.color.r = 1.0;
-		wall_marker_.color.g = 1.0;
-		wall_marker_.color.b = 1.0;
-		wall_marker_.scale.x = wall_marker_.scale.y = wall_marker_.scale.z = 1.0;
-		wall_marker_.mesh_resource = "package://hrp2_14_description/urdf/wall-extended.obj";
-		wall_marker_.mesh_use_embedded_materials = true;
-
-		close_.type = visualization_msgs::Marker::LINE_LIST;
-		close_.header.frame_id = "/base_link";
-		close_.scale.x = 0.004;
-=======
         wall_marker_.markers.resize(11);
         for(int i=0;i<11;i++)
         {
@@ -59,7 +44,6 @@
 		close_.color.a = 1;
         close_.id = 0;
         close_.ns = "Collision distances";
->>>>>>> d4a0fe9e
 	}
 
 	CollisionAvoidance::~CollisionAvoidance()
@@ -101,7 +85,7 @@
 	EReturn CollisionAvoidance::initDerived(tinyxml2::XMLHandle & handle)
 	{
 		tinyxml2::XMLElement* xmltmp;
-		if (!handle.FirstChildElement("margin").ToElement())
+		if (handle.FirstChildElement("margin").ToElement())
 		{
 			XML_CHECK("margin");
 			XML_OK(getDouble(*xmltmp, m_));
@@ -458,24 +442,6 @@
                 //fcl::Transform3f orig_transform = world_objs[i]->getTransform();
 				world_objs[i]->setTransform(obs_in_base_tf_); // * orig_transform
 			}
-<<<<<<< HEAD
-			if (publishDebug_)
-			{
-				moveit_msgs::DisplayRobotState msg;
-				robot_state::robotStateToRobotStateMsg(state, msg.state);
-				state_pub_.publish(msg);
-				geometry_msgs::Pose pa;
-				pa.position.x = obs_in_base_tf_.getTranslation().data.vs[0];
-				pa.position.y = obs_in_base_tf_.getTranslation().data.vs[1];
-				pa.position.z = obs_in_base_tf_.getTranslation().data.vs[2];
-				pa.orientation.w = obs_in_base_tf_.getQuatRotation().getW();
-				pa.orientation.x = obs_in_base_tf_.getQuatRotation().getX();
-				pa.orientation.y = obs_in_base_tf_.getQuatRotation().getY();
-				pa.orientation.z = obs_in_base_tf_.getQuatRotation().getZ();
-				wall_marker_.pose = pa;
-				wall_pub_.publish(wall_marker_);
-			}
-=======
             if(publishDebug_)
             {
                 moveit_msgs::DisplayRobotState msg;
@@ -497,7 +463,6 @@
                 }
                 wall_pub_.publish(wall_marker_);
             }
->>>>>>> d4a0fe9e
 		}
 		fcl::DistanceRequest req(true);
 		fcl::DistanceResult res;
@@ -519,7 +484,6 @@
 						res.clear();
 						collision_detection::CollisionGeometryData* cd2 =
 								static_cast<collision_detection::CollisionGeometryData*>(world_objs[j]->collisionGeometry()->getUserData());
-<<<<<<< HEAD
 						bool check = true;
 						if (laas_->data)
 						{
@@ -599,65 +563,16 @@
 								close_.colors.push_back(c2);
 							}
 						}
-=======
-						double dist =
-								fcl::distance(robot_objs[i].get(), world_objs[j].get(), req, res);
-//						if(cd1->getID().compare("HEAD_LINK1")==0)
-//							std::cout<<"dist = "<<dist<<" fcl dist= "<<res.min_distance<<std::endl;
-                        //if(res.min_distance<=m_)
-                        {
-                            DistancePair dist_pair;
-                            dist_pair.id1 = res.b1;
-                            dist_pair.id2 = res.b2;
-                            dist_pair.o1 = cd1->getID();
-                            dist_pair.o2 = cd2->getID();
-                            dist_pair.p1 =
-                                    Eigen::Vector3d(res.nearest_points[0].data.vs[0], res.nearest_points[0].data.vs[1], res.nearest_points[0].data.vs[2]);
-                            dist_pair.p2 =
-                                    Eigen::Vector3d(res.nearest_points[1].data.vs[0], res.nearest_points[1].data.vs[1], res.nearest_points[1].data.vs[2]);
-
-                            dist_pair.c1 =
-                                    Eigen::Vector3d(robot_objs[i]->getTranslation().data.vs[0], robot_objs[i]->getTranslation().data.vs[1], robot_objs[i]->getTranslation().data.vs[2]);
-                            dist_pair.c2 =
-                                    Eigen::Vector3d(world_objs[j]->getTranslation().data.vs[0], world_objs[j]->getTranslation().data.vs[1], world_objs[j]->getTranslation().data.vs[2]);
-                            dist_pair.norm1 = dist_pair.p1 - dist_pair.c1;
-                            dist_pair.norm1.normalize();
-                            dist_pair.norm2 = dist_pair.p2 - dist_pair.c2;
-                            dist_pair.norm2.normalize();
-                            dist_pair.d = res.min_distance;
-                            dist_info_.setDistance(dist_pair);
-                            if(publishDebug_)
-                            {
-                                geometry_msgs::Point p1, p2;
-                                p1.x = dist_pair.p1(0);
-                                p1.y = dist_pair.p1(1);
-                                p1.z = dist_pair.p1(2);
-                                p2.x = dist_pair.p2(0);
-                                p2.y = dist_pair.p2(1);
-                                p2.z = dist_pair.p2(2);
-                                close_.points.push_back(p1);
-                                close_.points.push_back(p2);
-                            }
-                        }
->>>>>>> d4a0fe9e
 					}
 					break;
 				}
 		}
-<<<<<<< HEAD
-		if (publishDebug_)
-		{
-			close_pub_.publish(close_);
-			ros::spinOnce();
-		}
-=======
         if(publishDebug_)
         {
 
             close_pub_.publish(close_);
             ros::spinOnce();
         }
->>>>>>> d4a0fe9e
 
 		//dist_info_.print();
 		//scene_->getPlanningScene()->printKnownObjects(std::cerr);

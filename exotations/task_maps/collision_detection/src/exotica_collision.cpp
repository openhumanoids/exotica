/*
 * exotica_collision.cpp
 *
 *  Created on: 8 Aug 2014
 *      Author: yiming
 */

#include "exotica_collision.h"

REGISTER_TASKMAP_TYPE("CollisionAvoidance", exotica::CollisionAvoidance);
#define XML_CHECK(x) {xmltmp=handle.FirstChildElement(x).ToElement();if (!xmltmp) {INDICATE_FAILURE; return PAR_ERR;}}
#define XML_OK(x) if(!ok(x)){INDICATE_FAILURE; return PAR_ERR;}
namespace exotica
{
	CollisionAvoidance::CollisionAvoidance() :
            m_(0.05), initialised_(false), nh_("CollisionTask"), publishDebug_(false)
	{
		//TODO
		wall_pub_ = nh_.advertise<visualization_msgs::Marker>("wall_marker", 1);
		state_pub_ = nh_.advertise<moveit_msgs::DisplayRobotState>("disp_state", 1);
		close_pub_ = nh_.advertise<visualization_msgs::Marker>("close_marker", 1);
		wall_marker_.type = visualization_msgs::Marker::MESH_RESOURCE;
<<<<<<< HEAD
		wall_marker_.header.frame_id = "/base_link";
		wall_marker_.color.a = 0;
		wall_marker_.color.r = 1.0;
		wall_marker_.color.g = 1.0;
		wall_marker_.color.b = 1.0;
=======
        wall_marker_.color.a = 0.0;
        wall_marker_.color.r = 1.0;
        wall_marker_.color.g = 1.0;
        wall_marker_.color.b = 1.0;
>>>>>>> d1343421
		wall_marker_.scale.x = wall_marker_.scale.y = wall_marker_.scale.z = 1.0;
        wall_marker_.mesh_resource = "package://hrp2_14_description/urdf/wall-extended.obj";
		wall_marker_.mesh_use_embedded_materials = true;

		close_.type = visualization_msgs::Marker::LINE_LIST;
        close_.header.frame_id = "/BODY";
		close_.scale.x = 0.004;
	}

	CollisionAvoidance::~CollisionAvoidance()
	{
		//TODO
	}

	EReturn CollisionAvoidance::setPreUpdateClaaback(
			boost::function<void(CollisionAvoidance*, int)> pre_update_callback)
	{
		pre_update_callback_ = pre_update_callback;
	}

	EReturn CollisionAvoidance::update(const Eigen::VectorXd & x, const int t)
	{
		LOCK(lock_);
		invalidate();
		if (!initialised_)
		{
			return MMB_NIN;
		}
		if (!scene_->update(x, t) || !solver_->updateConfiguration(x))
		{
			return FAILURE;
		}
		if (pre_update_callback_)
			pre_update_callback_(this, t);
		dist_info_.resetDistance();
		if (!ok(computeDistace(x)))
			return FAILURE;
		if (!ok(setPhi(computeForwardMap(), t)))
			return FAILURE;
		if (!ok(setJacobian(computeJacobian(x.rows()), t)))
			return FAILURE;

		return SUCCESS;
	}

	EReturn CollisionAvoidance::initDerived(tinyxml2::XMLHandle & handle)
	{
		tinyxml2::XMLElement* xmltmp;
		if (!handle.FirstChildElement("margin").ToElement())
		{
			XML_CHECK("margin");
			XML_OK(getDouble(*xmltmp, m_));
			std::cout << "Collision Detection: New margin = " << m_ << std::endl;
		}

		tinyxml2::XMLHandle tmp_handle = handle.FirstChildElement("DynamicFrame");
		server_->registerParam<std_msgs::Bool>(ns_, tmp_handle, dynamic_frame_);
		if (!handle.FirstChildElement("DynamicFrame").ToElement())
		{
			tmp_handle = handle.FirstChildElement("WorldFrame");
			server_->registerParam<std_msgs::String>(ns_, tmp_handle, world_frame_);
			tmp_handle = handle.FirstChildElement("ObjectFrame");
			server_->registerParam<std_msgs::String>(ns_, tmp_handle, obj_frame_);
		}
		else
		{
			dynamic_frame_->data = false;
		}
		tmp_handle = handle.FirstChildElement("LAAS");
		server_->registerParam<std_msgs::Bool>(ns_, tmp_handle, laas_);
		tmp_handle = handle.FirstChildElement("useAll");
		server_->registerParam<std_msgs::Bool>(ns_, tmp_handle, useAll_);

		if (scene_ == nullptr)
			return MMB_NIN;
		solver_.reset(new kinematica::KinematicTree(scene_->getSolver()));
		solver_->getInitialEff(initial_sol_.end_effector_segs, initial_sol_.end_effector_offs);
		std::vector<KDL::Segment> segs;
		solver_->getSegments(segs);
		if (!solver_->getControlledSegmentsAndJoints(links_, joints_))
			return MMB_NIN;

		if (useAll_->data)
		{
			std::map<std::string, bool> ignore_list_;
			//ignore_list_["HEAD_LINK1"] = true;
			ignore_list_["LLEG_LINK0"] = true;
			ignore_list_["RLEG_LINK0"] = true;
			ignore_list_["l_ankle"] = true;
			ignore_list_["r_ankle"] = true;
			links_.clear();
			for (KDL::Segment & it : segs)
			{
				if (ignore_list_.find(it.getName()) == ignore_list_.end())
					links_.push_back(it.getName());
			}
			initial_sol_.end_effector_segs = links_;
			initial_sol_.end_effector_offs = std::vector<KDL::Frame>(links_.size());
			if (!solver_->updateEndEffectors(initial_sol_))
			{
				INDICATE_FAILURE
				;
				return FAILURE;
			}
		}

		dist_info_.initialise(links_);
		for (auto & it : dist_info_.link_dist_map_)
		{
			for (int i = 0; i < links_.size(); i++)
			{
				if (it.first.compare(links_[i]) == 0)
				{
					links_map_[links_[i]] = i;
					break;
				}
			}
		}
		acm_ = scene_->getPlanningScene()->getAllowedCollisionMatrixNonConst();

		initialised_ = true;
		return SUCCESS;
	}

	EReturn CollisionAvoidance::taskSpaceDim(int & task_dim)
	{
		task_dim = 1;
		return SUCCESS;
	}

	EReturn CollisionAvoidance::getMargin(double m)
	{
		if (!initialised_)
			return MMB_NIN;
		m = m_;
		return SUCCESS;
	}

	EReturn CollisionAvoidance::setMargin(double m)
	{
		if (!initialised_)
			return MMB_NIN;
		m_ = m;
		return SUCCESS;
	}

	Eigen::VectorXd CollisionAvoidance::computeForwardMap()
	{
		Eigen::VectorXd phi(1);
		phi(0) = 0.0;
		double d = 0.0;

		if (!dist_info_.isInitialised())
			return phi;
		for (auto & it : dist_info_.link_dist_map_)
		{
			for (int i = 0; i < it.second.size(); i++)
			{
				if (it.second[i].d > m_)
					it.second[i].cost = 0;
				else if (it.second[i].d <= 0.005)
				{
					if (publishDebug_)
						std::cout << " Collision detected between [" << it.first << "] and [" << it.second[i].o2 << "] " << it.second[i].d << "m \n";
					it.second[i].cost = 1.0;
				}
				else
					it.second[i].cost = 1.0 - it.second[i].d / m_;
				phi(0) += (double) it.second[i].cost * it.second[i].cost;
			}
		}
		return phi;
	}

	Eigen::MatrixXd CollisionAvoidance::computeJacobian(const int size)
	{
		int M = useAll_->data ? links_map_.size() : scene_->getMapSize(), N = size, cnt = 0;
		std::vector<double> cost(0);
		Eigen::MatrixXd jac(1, N);
		jac.setZero();
		KDL::Frame tip_offset, cp_offset;
		Eigen::VectorXd phi(3 * M);
		if (!solver_->generateForwardMap(phi))
			INDICATE_FAILURE

		kinematica::SolutionForm_t tmp_sol;
		tmp_sol.end_effector_offs.clear();
		tmp_sol.end_effector_segs.clear();

		eff_map_.clear();
		for (auto & it : dist_info_.link_dist_map_)
		{
			for (int i = 0; i < it.second.size(); i++)
			{
				tip_offset = KDL::Frame(KDL::Vector(phi(3 * links_map_.at(it.first)), phi(3
						* links_map_.at(it.first) + 1), phi(3 * links_map_.at(it.first) + 2)));
				cp_offset =
						KDL::Frame(KDL::Vector(it.second[i].p1(0), it.second[i].p1(1), it.second[i].p1(2)));
				KDL::Frame eff_offset = tip_offset.Inverse() * cp_offset;
				tmp_sol.end_effector_segs.push_back(it.first);
				tmp_sol.end_effector_offs.push_back(eff_offset);
				cnt++;
			}
		}
		if (!solver_->updateEndEffectors(tmp_sol))
			INDICATE_FAILURE
		if (!solver_->generateForwardMap())
			INDICATE_FAILURE
		Eigen::MatrixXd J = Eigen::MatrixXd::Zero(3 * cnt, N);
		if (!solver_->generateJacobian(J))
			INDICATE_FAILURE

		cnt = 0;
		for (auto & it : dist_info_.link_dist_map_)
		{
			for (int i = 0; i < it.second.size(); i++)
			{
				if (it.second[i].d <= m_)
				{
					if (it.second[i].d <= 0.005)
					{
						Eigen::Vector3d tmpnorm = it.second[i].c2 - it.second[i].c1;
						tmpnorm.normalize();
						jac += ((2.0 * 0.005) / m_)
								* (tmpnorm.transpose() * J.block(3 * cnt, 0, 3, N));
					}
					else

						jac += ((2.0 * it.second[i].cost) / m_)
								* (it.second[i].norm1.transpose() * J.block(3 * cnt, 0, 3, N));
				}
				cnt++;
			}

		}
		if (!solver_->updateEndEffectors(initial_sol_))
			INDICATE_FAILURE
		return jac;
	}

	EReturn CollisionAvoidance::computeDistace(const Eigen::VectorXd & x)
	{
		LOCK(scene_lock_);
		if (scene_ == nullptr || !initialised_)
			return MMB_NIN;
		collision_detection::CollisionWorldEXOTica cworld_(scene_->getPlanningScene().get()->getWorldNonConst());
		robot_state::RobotState state(scene_->getPlanningScene().get()->getCurrentState());

		std::map<std::string, double> joint_state_map;
		for (int i = 0; i < joints_.size(); i++)
		{
			state.setJointPositions(joints_[i], &x(i));
		}
		state.update();
		collision_detection::CollisionRobotEXOTica crobot_(state.getRobotModel());
		cworld_.distanceRobot(crobot_, state);

		//Currently only mesh-mesh is supported, FCL library has problems with box, cylinder, etc...
		std::vector<boost::shared_ptr<fcl::CollisionObject> > world_objs, robot_objs;
		cworld_.getFCLObjects(world_objs);
		crobot_.getFCLObjects(state, robot_objs);

		//	If the frames are changing
		if (dynamic_frame_->data)
		{
			tf::TransformListener listener;
			tf::StampedTransform transform;
			listener.lookupTransform(obj_frame_->data, world_frame_->data, ros::Time(0), transform);
			fcl::Quaternion3f quat(transform.getRotation().w(), transform.getRotation().x(), transform.getRotation().y(), transform.getRotation().z());
			fcl::Vec3f vec(transform.getOrigin().x(), transform.getOrigin().y(), transform.getOrigin().z());
			fcl::Transform3f world_to_robot(quat, vec);
			for (int i = 0; i < world_objs.size(); i++)
			{
				fcl::Transform3f orig_transform = world_objs[i]->getTransform();
				world_objs[i]->setTransform(world_to_robot.inverseTimes(orig_transform));
			}
		}

		if (laas_->data)
		{

			for (int i = 0; i < world_objs.size(); i++)
			{
				fcl::Transform3f orig_transform = world_objs[i]->getTransform();
				world_objs[i]->setTransform(obs_in_base_tf_); // * orig_transform
			}
            if(publishDebug_)
            {
                moveit_msgs::DisplayRobotState msg;
                robot_state::robotStateToRobotStateMsg(state, msg.state);
                state_pub_.publish(msg);
                geometry_msgs::Pose pa;
                pa.position.x = obs_in_base_tf_.getTranslation().data.vs[0];
                pa.position.y = obs_in_base_tf_.getTranslation().data.vs[1];
                pa.position.z = obs_in_base_tf_.getTranslation().data.vs[2];
                pa.orientation.w = obs_in_base_tf_.getQuatRotation().getW();
                pa.orientation.x = obs_in_base_tf_.getQuatRotation().getX();
                pa.orientation.y = obs_in_base_tf_.getQuatRotation().getY();
                pa.orientation.z = obs_in_base_tf_.getQuatRotation().getZ();
                wall_marker_.header.frame_id = "/BODY";
                wall_marker_.pose = pa;
                wall_pub_.publish(wall_marker_);
            }
		}
		fcl::DistanceRequest req(true);
		fcl::DistanceResult res;
		Eigen::Vector3d p1, p2;
<<<<<<< HEAD
		if (publishDebug_)
		{
			close_.points.clear();
			close_.colors.clear();
		}
=======
        if(publishDebug_)
        {
            close_.points.clear();
        }
>>>>>>> d1343421
		for (int i = 0; i < robot_objs.size(); i++)
		{
			collision_detection::CollisionGeometryData* cd1 =
					static_cast<collision_detection::CollisionGeometryData*>(robot_objs[i]->collisionGeometry()->getUserData());
			for (int k = 0; k < links_.size(); k++)
				if (dist_info_.hasLink(cd1->getID()))
				{
					for (int j = 0; j < world_objs.size(); j++)
					{
						res.clear();
						collision_detection::CollisionGeometryData* cd2 =
								static_cast<collision_detection::CollisionGeometryData*>(world_objs[j]->collisionGeometry()->getUserData());
						double dist =
								fcl::distance(robot_objs[i].get(), world_objs[j].get(), req, res);
						DistancePair dist_pair;
						dist_pair.id1 = res.b1;
						dist_pair.id2 = res.b2;
						dist_pair.o1 = cd1->getID();
						dist_pair.o2 = cd2->getID();
						dist_pair.p1 =
								Eigen::Vector3d(res.nearest_points[0].data.vs[0], res.nearest_points[0].data.vs[1], res.nearest_points[0].data.vs[2]);
						dist_pair.p2 =
								Eigen::Vector3d(res.nearest_points[1].data.vs[0], res.nearest_points[1].data.vs[1], res.nearest_points[1].data.vs[2]);

						dist_pair.c1 =
								Eigen::Vector3d(robot_objs[i]->getTranslation().data.vs[0], robot_objs[i]->getTranslation().data.vs[1], robot_objs[i]->getTranslation().data.vs[2]);
						dist_pair.c2 =
								Eigen::Vector3d(world_objs[j]->getTranslation().data.vs[0], world_objs[j]->getTranslation().data.vs[1], world_objs[j]->getTranslation().data.vs[2]);
						dist_pair.norm1 = dist_pair.p1 - dist_pair.c1;
						dist_pair.norm1.normalize();
						dist_pair.norm2 = dist_pair.p2 - dist_pair.c2;
						dist_pair.norm2.normalize();
						dist_pair.d = res.min_distance;
						dist_info_.setDistance(dist_pair);
<<<<<<< HEAD
						if (publishDebug_)
						{
							geometry_msgs::Point p1, p2;
							p1.x = dist_pair.p1(0);
							p1.y = dist_pair.p1(1);
							p1.z = dist_pair.p1(2);
							p2.x = dist_pair.p2(0);
							p2.y = dist_pair.p2(1);
							p2.z = dist_pair.p2(2);
							close_.points.push_back(p1);
							close_.points.push_back(p2);
							std_msgs::ColorRGBA c1, c2;
							if (dist < 0.005)
							{
								c1.r = 1;
								c1.g = 0;
								c1.b = 0;
							}
							else if (dist < m_)
							{
								c1.r = dist / m_;
								c1.g = 1 - c1.r;
								c1.b = 0;
							}
							else
							{
								c1.r = 0;
								c1.g = 1;
								c1.b = 0;
							}
							c1.a = 1;
							c2 = c1;
							close_.colors.push_back(c1);
							close_.colors.push_back(c2);
						}
=======
                        if(publishDebug_)
                        {
                            geometry_msgs::Point p1, p2;
                            p1.x = dist_pair.p1(0);
                            p1.y = dist_pair.p1(1);
                            p1.z = dist_pair.p1(2);
                            p2.x = dist_pair.p2(0);
                            p2.y = dist_pair.p2(1);
                            p2.z = dist_pair.p2(2);
                            close_.points.push_back(p1);
                            close_.points.push_back(p2);
                        }
>>>>>>> d1343421
					}
					break;
				}
		}
        if(publishDebug_)
        {
            close_pub_.publish(close_);
            ros::spinOnce();
        }

		//dist_info_.print();
		//scene_->getPlanningScene()->printKnownObjects(std::cerr);
		return SUCCESS;
	}
	EReturn CollisionAvoidance::setObsFrame(const KDL::Frame & tf)
	{
		if (!laas_->data)
		{
			ROS_ERROR("Not in LAAS experiment mode.");
			INDICATE_FAILURE
			return FAILURE;
		}
		std::vector<double> q(4);
		tf.M.GetQuaternion(q[0], q[1], q[2], q[3]);
		fcl::Quaternion3f quat(q[3], q[0], q[1], q[2]);
		fcl::Vec3f vec(tf.p.x(), tf.p.y(), tf.p.z() + 0.05);
		obs_in_base_tf_.setTransform(quat, vec);
		return SUCCESS;
	}
}
<|MERGE_RESOLUTION|>--- conflicted
+++ resolved
@@ -13,31 +13,24 @@
 namespace exotica
 {
 	CollisionAvoidance::CollisionAvoidance() :
-            m_(0.05), initialised_(false), nh_("CollisionTask"), publishDebug_(false)
+			m_(0.05), initialised_(false), nh_("CollisionTask"), publishDebug_(false)
 	{
 		//TODO
 		wall_pub_ = nh_.advertise<visualization_msgs::Marker>("wall_marker", 1);
 		state_pub_ = nh_.advertise<moveit_msgs::DisplayRobotState>("disp_state", 1);
 		close_pub_ = nh_.advertise<visualization_msgs::Marker>("close_marker", 1);
 		wall_marker_.type = visualization_msgs::Marker::MESH_RESOURCE;
-<<<<<<< HEAD
 		wall_marker_.header.frame_id = "/base_link";
 		wall_marker_.color.a = 0;
 		wall_marker_.color.r = 1.0;
 		wall_marker_.color.g = 1.0;
 		wall_marker_.color.b = 1.0;
-=======
-        wall_marker_.color.a = 0.0;
-        wall_marker_.color.r = 1.0;
-        wall_marker_.color.g = 1.0;
-        wall_marker_.color.b = 1.0;
->>>>>>> d1343421
 		wall_marker_.scale.x = wall_marker_.scale.y = wall_marker_.scale.z = 1.0;
-        wall_marker_.mesh_resource = "package://hrp2_14_description/urdf/wall-extended.obj";
+		wall_marker_.mesh_resource = "package://hrp2_14_description/urdf/wall-extended.obj";
 		wall_marker_.mesh_use_embedded_materials = true;
 
 		close_.type = visualization_msgs::Marker::LINE_LIST;
-        close_.header.frame_id = "/BODY";
+		close_.header.frame_id = "/base_link";
 		close_.scale.x = 0.004;
 	}
 
@@ -126,14 +119,15 @@
 			for (KDL::Segment & it : segs)
 			{
 				if (ignore_list_.find(it.getName()) == ignore_list_.end())
+				{
 					links_.push_back(it.getName());
+				}
 			}
 			initial_sol_.end_effector_segs = links_;
 			initial_sol_.end_effector_offs = std::vector<KDL::Frame>(links_.size());
 			if (!solver_->updateEndEffectors(initial_sol_))
 			{
 				INDICATE_FAILURE
-				;
 				return FAILURE;
 			}
 		}
@@ -150,7 +144,125 @@
 				}
 			}
 		}
-		acm_ = scene_->getPlanningScene()->getAllowedCollisionMatrixNonConst();
+
+		//	\Construct the allowed collision matrix
+		if (laas_->data)
+		{
+			for (int i = 1; i <= 11; i++)
+			{
+				std::vector<std::string> tmp(0);
+				switch (i)
+				{
+					case 1:
+						tmp.push_back("RLEG_LINK2");
+						tmp.push_back("RLEG_LINK3");
+						tmp.push_back("LLEG_LINK2");
+						tmp.push_back("LLEG_LINK3");
+						break;
+					case 2:
+						tmp.push_back("r_ankle");
+						tmp.push_back("l_ankle");
+						break;
+					case 3:
+						tmp.push_back("RARM_LINK4");
+						tmp.push_back("RHAND_LINK0");
+						tmp.push_back("RHAND_LINK1");
+						tmp.push_back("RHAND_LINK2");
+						tmp.push_back("RHAND_LINK3");
+						tmp.push_back("RHAND_LINK4");
+						tmp.push_back("r_wrist");
+						tmp.push_back("LARM_LINK4");
+						tmp.push_back("LHAND_LINK0");
+						tmp.push_back("LHAND_LINK1");
+						tmp.push_back("LHAND_LINK2");
+						tmp.push_back("LHAND_LINK3");
+						tmp.push_back("LHAND_LINK4");
+						tmp.push_back("l_wrist");
+						break;
+					case 4:
+						tmp.push_back("RARM_LINK0");
+						tmp.push_back("RARM_LINK2");
+						tmp.push_back("RARM_LINK3");
+						tmp.push_back("RARM_LINK4");
+						tmp.push_back("RHAND_LINK0");
+						tmp.push_back("RHAND_LINK1");
+						tmp.push_back("RHAND_LINK2");
+						tmp.push_back("RHAND_LINK3");
+						tmp.push_back("RHAND_LINK4");
+						tmp.push_back("r_wrist");
+						tmp.push_back("LARM_LINK0");
+						tmp.push_back("LARM_LINK2");
+						tmp.push_back("LARM_LINK3");
+						tmp.push_back("LARM_LINK4");
+						tmp.push_back("LHAND_LINK0");
+						tmp.push_back("LHAND_LINK1");
+						tmp.push_back("LHAND_LINK2");
+						tmp.push_back("LHAND_LINK3");
+						tmp.push_back("LHAND_LINK4");
+						tmp.push_back("l_wrist");
+
+						tmp.push_back("BODY");
+						tmp.push_back("torso");
+						break;
+					case 5:
+						tmp.push_back("HEAD_LINK1");
+						break;
+					case 6:
+						tmp.push_back("HEAD_LINK1");
+						break;
+					case 7:
+						tmp.push_back("HEAD_LINK1");
+						break;
+					case 8:
+						tmp.push_back("HEAD_LINK1");
+						tmp.push_back("torso");
+						break;
+					case 9:
+						break;
+					case 10:
+						tmp.push_back("RARM_LINK4");
+						tmp.push_back("RHAND_LINK0");
+						tmp.push_back("RHAND_LINK1");
+						tmp.push_back("RHAND_LINK2");
+						tmp.push_back("RHAND_LINK3");
+						tmp.push_back("RHAND_LINK4");
+						tmp.push_back("r_wrist");
+						tmp.push_back("LARM_LINK4");
+						tmp.push_back("LHAND_LINK0");
+						tmp.push_back("LHAND_LINK1");
+						tmp.push_back("LHAND_LINK2");
+						tmp.push_back("LHAND_LINK3");
+						tmp.push_back("LHAND_LINK4");
+						tmp.push_back("l_wrist");
+						break;
+					case 11:
+						tmp.push_back("RARM_LINK4");
+						tmp.push_back("RHAND_LINK0");
+						tmp.push_back("RHAND_LINK1");
+						tmp.push_back("RHAND_LINK2");
+						tmp.push_back("RHAND_LINK3");
+						tmp.push_back("RHAND_LINK4");
+						tmp.push_back("r_wrist");
+						tmp.push_back("LARM_LINK4");
+						tmp.push_back("LHAND_LINK0");
+						tmp.push_back("LHAND_LINK1");
+						tmp.push_back("LHAND_LINK2");
+						tmp.push_back("LHAND_LINK3");
+						tmp.push_back("LHAND_LINK4");
+						tmp.push_back("l_wrist");
+						tmp.push_back("BODY");
+						tmp.push_back("torso");
+						tmp.push_back("RLEG_LINK0");
+						tmp.push_back("RLEG_LINK2");
+						tmp.push_back("LLEG_LINK0");
+						tmp.push_back("LLEG_LINK2");
+						break;
+					default:
+						break;
+				}
+				acm_["wall_" + std::to_string(i)] = tmp;
+			}
+		}
 
 		initialised_ = true;
 		return SUCCESS;
@@ -312,45 +424,36 @@
 
 		if (laas_->data)
 		{
-
 			for (int i = 0; i < world_objs.size(); i++)
 			{
 				fcl::Transform3f orig_transform = world_objs[i]->getTransform();
 				world_objs[i]->setTransform(obs_in_base_tf_); // * orig_transform
 			}
-            if(publishDebug_)
-            {
-                moveit_msgs::DisplayRobotState msg;
-                robot_state::robotStateToRobotStateMsg(state, msg.state);
-                state_pub_.publish(msg);
-                geometry_msgs::Pose pa;
-                pa.position.x = obs_in_base_tf_.getTranslation().data.vs[0];
-                pa.position.y = obs_in_base_tf_.getTranslation().data.vs[1];
-                pa.position.z = obs_in_base_tf_.getTranslation().data.vs[2];
-                pa.orientation.w = obs_in_base_tf_.getQuatRotation().getW();
-                pa.orientation.x = obs_in_base_tf_.getQuatRotation().getX();
-                pa.orientation.y = obs_in_base_tf_.getQuatRotation().getY();
-                pa.orientation.z = obs_in_base_tf_.getQuatRotation().getZ();
-                wall_marker_.header.frame_id = "/BODY";
-                wall_marker_.pose = pa;
-                wall_pub_.publish(wall_marker_);
-            }
+			if (publishDebug_)
+			{
+				moveit_msgs::DisplayRobotState msg;
+				robot_state::robotStateToRobotStateMsg(state, msg.state);
+				state_pub_.publish(msg);
+				geometry_msgs::Pose pa;
+				pa.position.x = obs_in_base_tf_.getTranslation().data.vs[0];
+				pa.position.y = obs_in_base_tf_.getTranslation().data.vs[1];
+				pa.position.z = obs_in_base_tf_.getTranslation().data.vs[2];
+				pa.orientation.w = obs_in_base_tf_.getQuatRotation().getW();
+				pa.orientation.x = obs_in_base_tf_.getQuatRotation().getX();
+				pa.orientation.y = obs_in_base_tf_.getQuatRotation().getY();
+				pa.orientation.z = obs_in_base_tf_.getQuatRotation().getZ();
+				wall_marker_.pose = pa;
+				wall_pub_.publish(wall_marker_);
+			}
 		}
 		fcl::DistanceRequest req(true);
 		fcl::DistanceResult res;
 		Eigen::Vector3d p1, p2;
-<<<<<<< HEAD
 		if (publishDebug_)
 		{
 			close_.points.clear();
 			close_.colors.clear();
 		}
-=======
-        if(publishDebug_)
-        {
-            close_.points.clear();
-        }
->>>>>>> d1343421
 		for (int i = 0; i < robot_objs.size(); i++)
 		{
 			collision_detection::CollisionGeometryData* cd1 =
@@ -363,87 +466,94 @@
 						res.clear();
 						collision_detection::CollisionGeometryData* cd2 =
 								static_cast<collision_detection::CollisionGeometryData*>(world_objs[j]->collisionGeometry()->getUserData());
-						double dist =
-								fcl::distance(robot_objs[i].get(), world_objs[j].get(), req, res);
-						DistancePair dist_pair;
-						dist_pair.id1 = res.b1;
-						dist_pair.id2 = res.b2;
-						dist_pair.o1 = cd1->getID();
-						dist_pair.o2 = cd2->getID();
-						dist_pair.p1 =
-								Eigen::Vector3d(res.nearest_points[0].data.vs[0], res.nearest_points[0].data.vs[1], res.nearest_points[0].data.vs[2]);
-						dist_pair.p2 =
-								Eigen::Vector3d(res.nearest_points[1].data.vs[0], res.nearest_points[1].data.vs[1], res.nearest_points[1].data.vs[2]);
-
-						dist_pair.c1 =
-								Eigen::Vector3d(robot_objs[i]->getTranslation().data.vs[0], robot_objs[i]->getTranslation().data.vs[1], robot_objs[i]->getTranslation().data.vs[2]);
-						dist_pair.c2 =
-								Eigen::Vector3d(world_objs[j]->getTranslation().data.vs[0], world_objs[j]->getTranslation().data.vs[1], world_objs[j]->getTranslation().data.vs[2]);
-						dist_pair.norm1 = dist_pair.p1 - dist_pair.c1;
-						dist_pair.norm1.normalize();
-						dist_pair.norm2 = dist_pair.p2 - dist_pair.c2;
-						dist_pair.norm2.normalize();
-						dist_pair.d = res.min_distance;
-						dist_info_.setDistance(dist_pair);
-<<<<<<< HEAD
-						if (publishDebug_)
+						bool check = true;
+						if (laas_->data)
 						{
-							geometry_msgs::Point p1, p2;
-							p1.x = dist_pair.p1(0);
-							p1.y = dist_pair.p1(1);
-							p1.z = dist_pair.p1(2);
-							p2.x = dist_pair.p2(0);
-							p2.y = dist_pair.p2(1);
-							p2.z = dist_pair.p2(2);
-							close_.points.push_back(p1);
-							close_.points.push_back(p2);
-							std_msgs::ColorRGBA c1, c2;
-							if (dist < 0.005)
+							check = false;
+							std::map<std::string, std::vector<std::string>>::iterator it =
+									acm_.find(cd2->getID());
+							if (it != acm_.end())
 							{
-								c1.r = 1;
-								c1.g = 0;
-								c1.b = 0;
+								for (int j = 0; j < it->second.size(); j++)
+								{
+									if (it->second[j].compare(cd1->getID()) == 0)
+									{
+										//ROS_WARN_STREAM("Check collision between "<<it->first<<" and "<<cd1->getID());
+										check = true;
+										break;
+									}
+								}
 							}
-							else if (dist < m_)
+						}
+						if (check)
+						{
+							double dist =
+									fcl::distance(robot_objs[i].get(), world_objs[j].get(), req, res);
+							DistancePair dist_pair;
+							dist_pair.id1 = res.b1;
+							dist_pair.id2 = res.b2;
+							dist_pair.o1 = cd1->getID();
+							dist_pair.o2 = cd2->getID();
+							dist_pair.p1 =
+									Eigen::Vector3d(res.nearest_points[0].data.vs[0], res.nearest_points[0].data.vs[1], res.nearest_points[0].data.vs[2]);
+							dist_pair.p2 =
+									Eigen::Vector3d(res.nearest_points[1].data.vs[0], res.nearest_points[1].data.vs[1], res.nearest_points[1].data.vs[2]);
+
+							dist_pair.c1 =
+									Eigen::Vector3d(robot_objs[i]->getTranslation().data.vs[0], robot_objs[i]->getTranslation().data.vs[1], robot_objs[i]->getTranslation().data.vs[2]);
+							dist_pair.c2 =
+									Eigen::Vector3d(world_objs[j]->getTranslation().data.vs[0], world_objs[j]->getTranslation().data.vs[1], world_objs[j]->getTranslation().data.vs[2]);
+							dist_pair.norm1 = dist_pair.p1 - dist_pair.c1;
+							dist_pair.norm1.normalize();
+							dist_pair.norm2 = dist_pair.p2 - dist_pair.c2;
+							dist_pair.norm2.normalize();
+							dist_pair.d = res.min_distance;
+							dist_info_.setDistance(dist_pair);
+							if (publishDebug_ && dist < 2 * m_)
 							{
-								c1.r = dist / m_;
-								c1.g = 1 - c1.r;
-								c1.b = 0;
+								geometry_msgs::Point p1, p2;
+								p1.x = dist_pair.p1(0);
+								p1.y = dist_pair.p1(1);
+								p1.z = dist_pair.p1(2);
+								p2.x = dist_pair.p2(0);
+								p2.y = dist_pair.p2(1);
+								p2.z = dist_pair.p2(2);
+								close_.points.push_back(p1);
+								close_.points.push_back(p2);
+								std_msgs::ColorRGBA c1, c2;
+								if (dist < 0.005)
+								{
+									c1.r = 1;
+									c1.g = 0;
+									c1.b = 0;
+								}
+								else if (dist < m_)
+								{
+									c1.r = dist / m_;
+									c1.g = 1 - c1.r;
+									c1.b = 0;
+								}
+								else
+								{
+									c1.r = 0;
+									c1.g = 1;
+									c1.b = 0;
+								}
+								c1.a = 1;
+								c2 = c1;
+								close_.colors.push_back(c1);
+								close_.colors.push_back(c2);
 							}
-							else
-							{
-								c1.r = 0;
-								c1.g = 1;
-								c1.b = 0;
-							}
-							c1.a = 1;
-							c2 = c1;
-							close_.colors.push_back(c1);
-							close_.colors.push_back(c2);
 						}
-=======
-                        if(publishDebug_)
-                        {
-                            geometry_msgs::Point p1, p2;
-                            p1.x = dist_pair.p1(0);
-                            p1.y = dist_pair.p1(1);
-                            p1.z = dist_pair.p1(2);
-                            p2.x = dist_pair.p2(0);
-                            p2.y = dist_pair.p2(1);
-                            p2.z = dist_pair.p2(2);
-                            close_.points.push_back(p1);
-                            close_.points.push_back(p2);
-                        }
->>>>>>> d1343421
 					}
 					break;
 				}
 		}
-        if(publishDebug_)
-        {
-            close_pub_.publish(close_);
-            ros::spinOnce();
-        }
+		if (publishDebug_)
+		{
+			close_pub_.publish(close_);
+			ros::spinOnce();
+		}
 
 		//dist_info_.print();
 		//scene_->getPlanningScene()->printKnownObjects(std::cerr);

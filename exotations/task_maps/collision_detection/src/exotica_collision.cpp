/*
 * exotica_collision.cpp
 *
 *  Created on: 8 Aug 2014
 *      Author: yiming
 */

#include "exotica_collision.h"

REGISTER_TASKMAP_TYPE("CollisionAvoidance", exotica::CollisionAvoidance);
#define XML_CHECK(x) {xmltmp=handle.FirstChildElement(x).ToElement();if (!xmltmp) {INDICATE_FAILURE; return PAR_ERR;}}
#define XML_OK(x) if(!ok(x)){INDICATE_FAILURE; return PAR_ERR;}
namespace exotica
{
	CollisionAvoidance::CollisionAvoidance() :
			m_(0.05), initialised_(false), nh_("CollisionTask"), publishDebug_(false)
	{
		//TODO
		wall_pub_ = nh_.advertise<visualization_msgs::Marker>("wall_marker", 1);
		state_pub_ = nh_.advertise<moveit_msgs::DisplayRobotState>("disp_state", 1);
		close_pub_ = nh_.advertise<visualization_msgs::Marker>("close_marker", 1);
		wall_marker_.type = visualization_msgs::Marker::MESH_RESOURCE;
		wall_marker_.header.frame_id = "/base_link";
		wall_marker_.color.a = 0.5;
		wall_marker_.color.r = 1.0;
		wall_marker_.color.g = 1.0;
		wall_marker_.color.b = 1.0;
		wall_marker_.scale.x = wall_marker_.scale.y = wall_marker_.scale.z = 1.0;
		wall_marker_.mesh_resource = "package://hrp2_14_description/urdf/wall-extended.obj";
		wall_marker_.mesh_use_embedded_materials = true;

		close_.type = visualization_msgs::Marker::LINE_LIST;
        close_.header.frame_id = "/BODY";
		close_.scale.x = 0.004;
		close_.color.g = 1;
		close_.color.a = 1;
	}

	CollisionAvoidance::~CollisionAvoidance()
	{
		//TODO
	}

	EReturn CollisionAvoidance::setPreUpdateClaaback(
			boost::function<void(CollisionAvoidance*, int)> pre_update_callback)
	{
		pre_update_callback_ = pre_update_callback;
	}

	EReturn CollisionAvoidance::update(const Eigen::VectorXd & x, const int t)
	{
		LOCK(lock_);
		invalidate();
		if (!initialised_)
		{
			return MMB_NIN;
		}
		if (!scene_->update(x, t) || !solver_->updateConfiguration(x))
		{
			return FAILURE;
		}
		if (pre_update_callback_)
			pre_update_callback_(this, t);
		dist_info_.resetDistance();
		if (!ok(computeDistace(x)))
			return FAILURE;
		if (!ok(setPhi(computeForwardMap(), t)))
			return FAILURE;
		if (!ok(setJacobian(computeJacobian(x.rows()), t)))
			return FAILURE;

		return SUCCESS;
	}

	EReturn CollisionAvoidance::initDerived(tinyxml2::XMLHandle & handle)
	{
		tinyxml2::XMLElement* xmltmp;
		if (!handle.FirstChildElement("margin").ToElement())
		{
			XML_CHECK("margin");
			XML_OK(getDouble(*xmltmp, m_));
			std::cout << "Collision Detection: New margin = " << m_ << std::endl;
		}

		tinyxml2::XMLHandle tmp_handle = handle.FirstChildElement("DynamicFrame");
		server_->registerParam<std_msgs::Bool>(ns_, tmp_handle, dynamic_frame_);
		if (!handle.FirstChildElement("DynamicFrame").ToElement())
		{
			tmp_handle = handle.FirstChildElement("WorldFrame");
			server_->registerParam<std_msgs::String>(ns_, tmp_handle, world_frame_);
			tmp_handle = handle.FirstChildElement("ObjectFrame");
			server_->registerParam<std_msgs::String>(ns_, tmp_handle, obj_frame_);
		}
		else
		{
			dynamic_frame_->data = false;
		}
		tmp_handle = handle.FirstChildElement("LAAS");
		server_->registerParam<std_msgs::Bool>(ns_, tmp_handle, laas_);
		tmp_handle = handle.FirstChildElement("useAll");
		server_->registerParam<std_msgs::Bool>(ns_, tmp_handle, useAll_);

		if (scene_ == nullptr)
			return MMB_NIN;
		solver_.reset(new kinematica::KinematicTree(scene_->getSolver()));
		solver_->getInitialEff(initial_sol_.end_effector_segs, initial_sol_.end_effector_offs);
		std::vector<KDL::Segment> segs;
		solver_->getSegments(segs);
		if (!solver_->getControlledSegmentsAndJoints(links_, joints_))
			return MMB_NIN;

		if (useAll_->data)
		{
			std::map<std::string, bool> ignore_list_;
			//ignore_list_["HEAD_LINK1"] = true;
			ignore_list_["LLEG_LINK0"] = true;
			ignore_list_["RLEG_LINK0"] = true;
			ignore_list_["l_ankle"] = true;
			ignore_list_["r_ankle"] = true;
			links_.clear();
			for (KDL::Segment & it : segs)
			{
				if (ignore_list_.find(it.getName()) == ignore_list_.end())
					links_.push_back(it.getName());
			}
			initial_sol_.end_effector_segs = links_;
			initial_sol_.end_effector_offs = std::vector<KDL::Frame>(links_.size());
			if (!solver_->updateEndEffectors(initial_sol_))
			{
				INDICATE_FAILURE
				;
				return FAILURE;
			}
		}

		dist_info_.initialise(links_);
		for (auto & it : dist_info_.link_dist_map_)
		{
			for (int i = 0; i < links_.size(); i++)
			{
				if (it.first.compare(links_[i]) == 0)
				{
					links_map_[links_[i]] = i;
					break;
				}
			}
		}
		acm_ = scene_->getPlanningScene()->getAllowedCollisionMatrixNonConst();

		initialised_ = true;
		return SUCCESS;
	}

	EReturn CollisionAvoidance::taskSpaceDim(int & task_dim)
	{
		task_dim = 1;
		return SUCCESS;
	}

	EReturn CollisionAvoidance::getMargin(double m)
	{
		if (!initialised_)
			return MMB_NIN;
		m = m_;
		return SUCCESS;
	}

	EReturn CollisionAvoidance::setMargin(double m)
	{
		if (!initialised_)
			return MMB_NIN;
		m_ = m;
		return SUCCESS;
	}

	Eigen::VectorXd CollisionAvoidance::computeForwardMap()
	{
		Eigen::VectorXd phi(1);
		phi(0) = 0.0;
		double d = 0.0;

		if (!dist_info_.isInitialised())
			return phi;
		for (auto & it : dist_info_.link_dist_map_)
		{
//			if(it.first.compare("HEAD_LINK1")==0)
//				std::cout<<"head dist "<<it.second.d<<std::endl;
			if (it.second.d > m_)
				d = 0.0;
			else if (it.second.d <= 0.005)
			{
				if (publishDebug_)
					std::cout << " Collision detected between [" << it.first << "] and [" << it.second.o2 << "] " << it.second.d << "m \n";
				d = 1.0;
			}
			else
				d = (1.0 - it.second.d / m_);
			phi(0) += (double) d * d;
		}
		return phi;
	}

	Eigen::MatrixXd CollisionAvoidance::computeJacobian(const int size)
	{
		int i = 0, M = useAll_->data ? links_map_.size() : scene_->getMapSize(), N = size;
		Eigen::VectorXd d(M);
		Eigen::MatrixXd jac(1, N);
		jac.setZero();
		KDL::Frame tip_offset, cp_offset, eff_offset;
		Eigen::VectorXd phi(3 * M);
		solver_->generateForwardMap(phi);

		for (auto & it : dist_info_.link_dist_map_)
		{
			if (it.second.d > m_)
				d(links_map_.at(it.first)) = 0.0;
			else if (it.second.d <= 0.005)
			{
				d(links_map_.at(it.first)) = 1.0;
			}
			else
			{
				d(links_map_.at(it.first)) = (1.0 - it.second.d / m_);
			}
			tip_offset = KDL::Frame(KDL::Vector(phi(3 * links_map_.at(it.first)), phi(3
					* links_map_.at(it.first) + 1), phi(3 * links_map_.at(it.first) + 2)));
			cp_offset = KDL::Frame(KDL::Vector(it.second.p1(0), it.second.p1(1), it.second.p1(2)));
			eff_offset = tip_offset.Inverse() * cp_offset;
			solver_->modifyEndEffector(it.second.o1, eff_offset);
			i++;
		}

		Eigen::MatrixXd J = Eigen::MatrixXd::Zero(3 * M, N);
		solver_->generateJacobian(J);

		for (auto & it : dist_info_.link_dist_map_)
		{
			if (it.second.d <= m_)
			{
				if (it.second.d <= 0.005)
				{
					Eigen::Vector3d tmpnorm = it.second.c2 - it.second.c1;
					tmpnorm.normalize();
					jac += ((2.0 * 0.005) / m_)
							* (tmpnorm.transpose() * J.block(3 * links_map_.at(it.first), 0, 3, N));
				}
				else

					jac += ((2.0 * d(links_map_.at(it.first))) / m_)
							* (it.second.norm1.transpose()
									* J.block(3 * links_map_.at(it.first), 0, 3, N));
			}
			i++;
		}
		solver_->updateEndEffectors(initial_sol_);
		return jac;
	}

	EReturn CollisionAvoidance::computeDistace(const Eigen::VectorXd & x)
	{
		LOCK(scene_lock_);
		if (scene_ == nullptr || !initialised_)
			return MMB_NIN;
		collision_detection::CollisionWorldEXOTica cworld_(scene_->getPlanningScene().get()->getWorldNonConst());
		robot_state::RobotState state(scene_->getPlanningScene().get()->getCurrentState());

		std::map<std::string, double> joint_state_map;
		for (int i = 0; i < joints_.size(); i++)
		{
			state.setJointPositions(joints_[i], &x(i));
		}
		state.update();
		collision_detection::CollisionRobotEXOTica crobot_(state.getRobotModel());
		cworld_.distanceRobot(crobot_, state);

		//Currently only mesh-mesh is supported, FCL library has problems with box, cylinder, etc...
		std::vector<boost::shared_ptr<fcl::CollisionObject> > world_objs, robot_objs;
		cworld_.getFCLObjects(world_objs);
		crobot_.getFCLObjects(state, robot_objs);

		//	If the frames are changing
		if (dynamic_frame_->data)
		{
			tf::TransformListener listener;
			tf::StampedTransform transform;
			listener.lookupTransform(obj_frame_->data, world_frame_->data, ros::Time(0), transform);
			fcl::Quaternion3f quat(transform.getRotation().w(), transform.getRotation().x(), transform.getRotation().y(), transform.getRotation().z());
			fcl::Vec3f vec(transform.getOrigin().x(), transform.getOrigin().y(), transform.getOrigin().z());
			fcl::Transform3f world_to_robot(quat, vec);
			for (int i = 0; i < world_objs.size(); i++)
			{
				fcl::Transform3f orig_transform = world_objs[i]->getTransform();
				world_objs[i]->setTransform(world_to_robot.inverseTimes(orig_transform));
			}
		}

		if (laas_->data)
		{

			for (int i = 0; i < world_objs.size(); i++)
			{
				fcl::Transform3f orig_transform = world_objs[i]->getTransform();
				world_objs[i]->setTransform(obs_in_base_tf_); // * orig_transform
			}
<<<<<<< HEAD
            if(publishDebug_)
            {
                moveit_msgs::DisplayRobotState msg;
                robot_state::robotStateToRobotStateMsg(state, msg.state);
                state_pub_.publish(msg);
                geometry_msgs::Pose pa;
                pa.position.x = obs_in_base_tf_.getTranslation().data.vs[0];
                pa.position.y = obs_in_base_tf_.getTranslation().data.vs[1];
                pa.position.z = obs_in_base_tf_.getTranslation().data.vs[2];
                pa.orientation.w = obs_in_base_tf_.getQuatRotation().getW();
                pa.orientation.x = obs_in_base_tf_.getQuatRotation().getX();
                pa.orientation.y = obs_in_base_tf_.getQuatRotation().getY();
                pa.orientation.z = obs_in_base_tf_.getQuatRotation().getZ();
                wall_marker_.header.frame_id = "/BODY";
                wall_marker_.pose = pa;
                wall_pub_.publish(wall_marker_);
            }
=======
			if (publishDebug_)
			{
				moveit_msgs::DisplayRobotState msg;
				robot_state::robotStateToRobotStateMsg(state, msg.state);
				state_pub_.publish(msg);
				geometry_msgs::Pose pa;
				pa.position.x = obs_in_base_tf_.getTranslation().data.vs[0];
				pa.position.y = obs_in_base_tf_.getTranslation().data.vs[1];
				pa.position.z = obs_in_base_tf_.getTranslation().data.vs[2];
				pa.orientation.w = obs_in_base_tf_.getQuatRotation().getW();
				pa.orientation.x = obs_in_base_tf_.getQuatRotation().getX();
				pa.orientation.y = obs_in_base_tf_.getQuatRotation().getY();
				pa.orientation.z = obs_in_base_tf_.getQuatRotation().getZ();
				wall_marker_.pose = pa;
				wall_pub_.publish(wall_marker_);
			}
>>>>>>> fd029e62
		}

		fcl::DistanceRequest req(true);
		fcl::DistanceResult res;
		Eigen::Vector3d p1, p2;
		if (publishDebug_)
		{
			close_.points.clear();
		}
		for (int i = 0; i < robot_objs.size(); i++)
		{
			collision_detection::CollisionGeometryData* cd1 =
					static_cast<collision_detection::CollisionGeometryData*>(robot_objs[i]->collisionGeometry()->getUserData());
			for (int k = 0; k < links_.size(); k++)
				if (dist_info_.hasLink(cd1->getID()))
				{
					for (int j = 0; j < world_objs.size(); j++)
					{
						res.clear();
						collision_detection::CollisionGeometryData* cd2 =
								static_cast<collision_detection::CollisionGeometryData*>(world_objs[j]->collisionGeometry()->getUserData());
						double dist =
								fcl::distance(robot_objs[i].get(), world_objs[j].get(), req, res);
//						if(cd1->getID().compare("HEAD_LINK1")==0)
//							std::cout<<"dist = "<<dist<<" fcl dist= "<<res.min_distance<<std::endl;
						DistancePair dist_pair;
						dist_pair.id1 = res.b1;
						dist_pair.id2 = res.b2;
						dist_pair.o1 = cd1->getID();
						dist_pair.o2 = cd2->getID();
						dist_pair.p1 =
								Eigen::Vector3d(res.nearest_points[0].data.vs[0], res.nearest_points[0].data.vs[1], res.nearest_points[0].data.vs[2]);
						dist_pair.p2 =
								Eigen::Vector3d(res.nearest_points[1].data.vs[0], res.nearest_points[1].data.vs[1], res.nearest_points[1].data.vs[2]);

						dist_pair.c1 =
								Eigen::Vector3d(robot_objs[i]->getTranslation().data.vs[0], robot_objs[i]->getTranslation().data.vs[1], robot_objs[i]->getTranslation().data.vs[2]);
						dist_pair.c2 =
								Eigen::Vector3d(world_objs[j]->getTranslation().data.vs[0], world_objs[j]->getTranslation().data.vs[1], world_objs[j]->getTranslation().data.vs[2]);
						dist_pair.norm1 = dist_pair.p1 - dist_pair.c1;
						dist_pair.norm1.normalize();
						dist_pair.norm2 = dist_pair.p2 - dist_pair.c2;
						dist_pair.norm2.normalize();
						dist_pair.d = res.min_distance;
						dist_info_.setDistance(dist_pair);
						if (publishDebug_)
						{
							geometry_msgs::Point p1, p2;
							p1.x = dist_pair.p1(0);
							p1.y = dist_pair.p1(1);
							p1.z = dist_pair.p1(2);
							p2.x = dist_pair.p2(0);
							p2.y = dist_pair.p2(1);
							p2.z = dist_pair.p2(2);
							close_.points.push_back(p1);
							close_.points.push_back(p2);
						}
					}
					break;
				}
		}
		if (publishDebug_)
		{
			close_pub_.publish(close_);
			ros::spinOnce();
		}

		//dist_info_.print();
		//scene_->getPlanningScene()->printKnownObjects(std::cerr);
		return SUCCESS;
	}
	EReturn CollisionAvoidance::setObsFrame(const KDL::Frame & tf)
	{
		if (!laas_->data)
		{
			ROS_ERROR("Not in LAAS experiment mode.");
			INDICATE_FAILURE
			return FAILURE;
		}
		std::vector<double> q(4);
		tf.M.GetQuaternion(q[0], q[1], q[2], q[3]);
		fcl::Quaternion3f quat(q[3], q[0], q[1], q[2]);
		fcl::Vec3f vec(tf.p.x(), tf.p.y(), tf.p.z() + 0.05);
		obs_in_base_tf_.setTransform(quat, vec);
		return SUCCESS;
	}
}
<|MERGE_RESOLUTION|>--- conflicted
+++ resolved
@@ -13,20 +13,19 @@
 namespace exotica
 {
 	CollisionAvoidance::CollisionAvoidance() :
-			m_(0.05), initialised_(false), nh_("CollisionTask"), publishDebug_(false)
+            m_(0.05), initialised_(false), nh_("CollisionTask"), publishDebug_(false)
 	{
 		//TODO
 		wall_pub_ = nh_.advertise<visualization_msgs::Marker>("wall_marker", 1);
 		state_pub_ = nh_.advertise<moveit_msgs::DisplayRobotState>("disp_state", 1);
 		close_pub_ = nh_.advertise<visualization_msgs::Marker>("close_marker", 1);
 		wall_marker_.type = visualization_msgs::Marker::MESH_RESOURCE;
-		wall_marker_.header.frame_id = "/base_link";
-		wall_marker_.color.a = 0.5;
-		wall_marker_.color.r = 1.0;
-		wall_marker_.color.g = 1.0;
-		wall_marker_.color.b = 1.0;
+        wall_marker_.color.a = 0.0;
+        wall_marker_.color.r = 1.0;
+        wall_marker_.color.g = 1.0;
+        wall_marker_.color.b = 1.0;
 		wall_marker_.scale.x = wall_marker_.scale.y = wall_marker_.scale.z = 1.0;
-		wall_marker_.mesh_resource = "package://hrp2_14_description/urdf/wall-extended.obj";
+        wall_marker_.mesh_resource = "package://hrp2_14_description/urdf/wall-extended.obj";
 		wall_marker_.mesh_use_embedded_materials = true;
 
 		close_.type = visualization_msgs::Marker::LINE_LIST;
@@ -302,7 +301,6 @@
 				fcl::Transform3f orig_transform = world_objs[i]->getTransform();
 				world_objs[i]->setTransform(obs_in_base_tf_); // * orig_transform
 			}
-<<<<<<< HEAD
             if(publishDebug_)
             {
                 moveit_msgs::DisplayRobotState msg;
@@ -320,33 +318,15 @@
                 wall_marker_.pose = pa;
                 wall_pub_.publish(wall_marker_);
             }
-=======
-			if (publishDebug_)
-			{
-				moveit_msgs::DisplayRobotState msg;
-				robot_state::robotStateToRobotStateMsg(state, msg.state);
-				state_pub_.publish(msg);
-				geometry_msgs::Pose pa;
-				pa.position.x = obs_in_base_tf_.getTranslation().data.vs[0];
-				pa.position.y = obs_in_base_tf_.getTranslation().data.vs[1];
-				pa.position.z = obs_in_base_tf_.getTranslation().data.vs[2];
-				pa.orientation.w = obs_in_base_tf_.getQuatRotation().getW();
-				pa.orientation.x = obs_in_base_tf_.getQuatRotation().getX();
-				pa.orientation.y = obs_in_base_tf_.getQuatRotation().getY();
-				pa.orientation.z = obs_in_base_tf_.getQuatRotation().getZ();
-				wall_marker_.pose = pa;
-				wall_pub_.publish(wall_marker_);
-			}
->>>>>>> fd029e62
 		}
 
 		fcl::DistanceRequest req(true);
 		fcl::DistanceResult res;
 		Eigen::Vector3d p1, p2;
-		if (publishDebug_)
-		{
-			close_.points.clear();
-		}
+        if(publishDebug_)
+        {
+            close_.points.clear();
+        }
 		for (int i = 0; i < robot_objs.size(); i++)
 		{
 			collision_detection::CollisionGeometryData* cd1 =
@@ -383,27 +363,27 @@
 						dist_pair.norm2.normalize();
 						dist_pair.d = res.min_distance;
 						dist_info_.setDistance(dist_pair);
-						if (publishDebug_)
-						{
-							geometry_msgs::Point p1, p2;
-							p1.x = dist_pair.p1(0);
-							p1.y = dist_pair.p1(1);
-							p1.z = dist_pair.p1(2);
-							p2.x = dist_pair.p2(0);
-							p2.y = dist_pair.p2(1);
-							p2.z = dist_pair.p2(2);
-							close_.points.push_back(p1);
-							close_.points.push_back(p2);
-						}
+                        if(publishDebug_)
+                        {
+                            geometry_msgs::Point p1, p2;
+                            p1.x = dist_pair.p1(0);
+                            p1.y = dist_pair.p1(1);
+                            p1.z = dist_pair.p1(2);
+                            p2.x = dist_pair.p2(0);
+                            p2.y = dist_pair.p2(1);
+                            p2.z = dist_pair.p2(2);
+                            close_.points.push_back(p1);
+                            close_.points.push_back(p2);
+                        }
 					}
 					break;
 				}
 		}
-		if (publishDebug_)
-		{
-			close_pub_.publish(close_);
-			ros::spinOnce();
-		}
+        if(publishDebug_)
+        {
+            close_pub_.publish(close_);
+            ros::spinOnce();
+        }
 
 		//dist_info_.print();
 		//scene_->getPlanningScene()->printKnownObjects(std::cerr);

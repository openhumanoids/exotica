--- conflicted
+++ resolved
@@ -85,15 +85,11 @@
 	EReturn CollisionAvoidance::initDerived(tinyxml2::XMLHandle & handle)
 	{
 		tinyxml2::XMLElement* xmltmp;
-<<<<<<< HEAD
         if (handle.FirstChildElement("margin").ToElement())
-=======
-		if (handle.FirstChildElement("margin").ToElement())
->>>>>>> 8e100e36
 		{
 			XML_CHECK("margin");
 			XML_OK(getDouble(*xmltmp, m_));
-            std::cout << "Collision Detection: New margin = " << m_ << "\n";
+			std::cout << "Collision Detection: New margin = " << m_ << std::endl;
 		}
         else
         {
@@ -148,6 +144,7 @@
 			if (!solver_->updateEndEffectors(initial_sol_))
 			{
 				INDICATE_FAILURE
+				;
 				return FAILURE;
 			}
 		}
@@ -445,6 +442,7 @@
         close_.header.stamp=ros::Time::now();
 		if (laas_->data)
 		{
+
 			for (int i = 0; i < world_objs.size(); i++)
 			{
                 //fcl::Transform3f orig_transform = world_objs[i]->getTransform();
@@ -472,6 +470,7 @@
                 wall_pub_.publish(wall_marker_);
             }
 		}
+
 		fcl::DistanceRequest req(true);
 		fcl::DistanceResult res;
 		Eigen::Vector3d p1, p2;
@@ -492,47 +491,6 @@
 						res.clear();
 						collision_detection::CollisionGeometryData* cd2 =
 								static_cast<collision_detection::CollisionGeometryData*>(world_objs[j]->collisionGeometry()->getUserData());
-<<<<<<< HEAD
-						double dist =
-								fcl::distance(robot_objs[i].get(), world_objs[j].get(), req, res);
-//						if(cd1->getID().compare("HEAD_LINK1")==0)
-//							std::cout<<"dist = "<<dist<<" fcl dist= "<<res.min_distance<<std::endl;
-                        //if(res.min_distance<=m_)
-                        {
-                            DistancePair dist_pair;
-                            dist_pair.id1 = res.b1;
-                            dist_pair.id2 = res.b2;
-                            dist_pair.o1 = cd1->getID();
-                            dist_pair.o2 = cd2->getID();
-                            dist_pair.p1 =
-                                    Eigen::Vector3d(res.nearest_points[0].data.vs[0], res.nearest_points[0].data.vs[1], res.nearest_points[0].data.vs[2]);
-                            dist_pair.p2 =
-                                    Eigen::Vector3d(res.nearest_points[1].data.vs[0], res.nearest_points[1].data.vs[1], res.nearest_points[1].data.vs[2]);
-
-                            dist_pair.c1 =
-                                    Eigen::Vector3d(robot_objs[i]->getTranslation().data.vs[0], robot_objs[i]->getTranslation().data.vs[1], robot_objs[i]->getTranslation().data.vs[2]);
-                            dist_pair.c2 =
-                                    Eigen::Vector3d(world_objs[j]->getTranslation().data.vs[0], world_objs[j]->getTranslation().data.vs[1], world_objs[j]->getTranslation().data.vs[2]);
-                            dist_pair.norm1 = dist_pair.p1 - dist_pair.c1;
-                            dist_pair.norm1.normalize();
-                            dist_pair.norm2 = dist_pair.p2 - dist_pair.c2;
-                            dist_pair.norm2.normalize();
-                            dist_pair.d = res.min_distance;
-                            dist_info_.setDistance(dist_pair);
-                            if(publishDebug_ && res.min_distance<=m_)
-                            {
-                                geometry_msgs::Point p1, p2;
-                                p1.x = dist_pair.p1(0);
-                                p1.y = dist_pair.p1(1);
-                                p1.z = dist_pair.p1(2);
-                                p2.x = dist_pair.p2(0);
-                                p2.y = dist_pair.p2(1);
-                                p2.z = dist_pair.p2(2);
-                                close_.points.push_back(p1);
-                                close_.points.push_back(p2);
-                            }
-                        }
-=======
 						bool check = true;
 						if (laas_->data)
 						{
@@ -612,7 +570,6 @@
 								close_.colors.push_back(c2);
 							}
 						}
->>>>>>> 8e100e36
 					}
 					break;
 				}

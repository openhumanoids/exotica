from __future__ import print_function, division
import numpy as np
from time import time

__all__ = ["check_trajectory_continuous_time",
           "check_whether_trajectory_is_collision_free_by_subsampling", "get_colliding_links"]

def check_trajectory_continuous_time(scene, trajectory):
    start_time = time()
    all_good = True
    robot_links = scene.get_collision_robot_links()
    world_links = scene.get_collision_world_links()
    for t in range(1, trajectory.shape[0]):
        q_t_1 = trajectory[t-1,:]
        q_t_2 = trajectory[t,:]
        for r_l in robot_links:
            for w_l in world_links:
                scene.update(q_t_1)
                T_r_l_1 = scene.fk(r_l)
                T_w_l_1 = scene.fk(w_l)
                scene.update(q_t_2)
                T_r_l_2 = scene.fk(r_l)
                T_w_l_2 = scene.fk(w_l)
                p = scene.get_collision_scene().continuous_collision_check(r_l, T_r_l_1, T_r_l_2, w_l, T_w_l_1, T_w_l_2)
                if p.in_collision:
                    print(t, p)
                    all_good = False
    end_time = time()
    print("Continuous-time collision verification took", end_time - start_time)
    return all_good


<<<<<<< HEAD
def check_whether_trajectory_is_collision_free_by_subsampling(scene, trajectory, num_subsamples=10):
    '''
    num_subsamples specifies how many steps are checked between two configurations
=======
def check_whether_trajectory_is_collision_free_by_subsampling(scene, trajectory, num_subsamples=10, debug=False):
    '''
    num_subsamples specifies how many steps are checked between two configurations.
>>>>>>> 3f80000d
    Returns True if trajectory is collision-free, and False otherwise.

    TODO: Support setting time for Scene update.
    '''
    start_time = time()
    trajectory_length = trajectory.shape[0]
    for t in range(1, trajectory_length):
        q_t_1 = trajectory[t-1, :]
        q_t_2 = trajectory[t, :]
        q_t_interpolation = np.linspace(q_t_1, q_t_2, num_subsamples)
        for i in range(num_subsamples):
<<<<<<< HEAD
            scene.update(q_t_interpolation[:, i])
            if not scene.is_state_valid(True):
                return False
    end_time = time()
    print("Trajectory transition collision check took", end_time - start_time)
    return True


def get_colliding_links(scene, margin=0.0, safe_distance=0.0, check_self_collision=True):
    proxies = scene.get_collision_distance(True)
=======
            scene.update(q_t_interpolation[i, :])
            if not scene.is_state_valid(True):
                return False
    end_time = time()
    if debug:
           print("Trajectory transition collision check took", end_time - start_time)
    return True


def get_colliding_links(scene, margin=0.0, safe_distance=0.0, check_self_collision=True, debug=False):
>>>>>>> 3f80000d
    robotLinks = scene.get_collision_robot_links()
    world_links = scene.get_collision_world_links()
    collisions = []
    for r_l in robotLinks:
        for w_l in world_links:
            if scene.is_allowed_to_collide(r_l, w_l, True):
                if not scene.is_collision_free(r_l, w_l, margin):
                    d=scene.get_collision_distance(r_l, w_l)
                    if abs(d[0].distance) > safe_distance:
                        collisions.append((r_l, w_l, d[0].distance))
                        if debug:
                            print(r_l,"-",w_l,"d=",d[0].distance)
        if check_self_collision:
            for w_l in robotLinks:
                if w_l != r_l:
                    if scene.is_allowed_to_collide(r_l, w_l, True):
                        if not scene.is_collision_free(r_l, w_l, margin):
                            d=scene.get_collision_distance(r_l,w_l)
                            if abs(d[0].distance) > safe_distance:
                                collisions.append((r_l, w_l, d[0].distance))
                                if debug:
                                    print(r_l,"-",w_l,d[0].distance)
    return collisions
<|MERGE_RESOLUTION|>--- conflicted
+++ resolved
@@ -30,15 +30,9 @@
     return all_good
 
 
-<<<<<<< HEAD
-def check_whether_trajectory_is_collision_free_by_subsampling(scene, trajectory, num_subsamples=10):
-    '''
-    num_subsamples specifies how many steps are checked between two configurations
-=======
 def check_whether_trajectory_is_collision_free_by_subsampling(scene, trajectory, num_subsamples=10, debug=False):
     '''
     num_subsamples specifies how many steps are checked between two configurations.
->>>>>>> 3f80000d
     Returns True if trajectory is collision-free, and False otherwise.
 
     TODO: Support setting time for Scene update.
@@ -50,18 +44,6 @@
         q_t_2 = trajectory[t, :]
         q_t_interpolation = np.linspace(q_t_1, q_t_2, num_subsamples)
         for i in range(num_subsamples):
-<<<<<<< HEAD
-            scene.update(q_t_interpolation[:, i])
-            if not scene.is_state_valid(True):
-                return False
-    end_time = time()
-    print("Trajectory transition collision check took", end_time - start_time)
-    return True
-
-
-def get_colliding_links(scene, margin=0.0, safe_distance=0.0, check_self_collision=True):
-    proxies = scene.get_collision_distance(True)
-=======
             scene.update(q_t_interpolation[i, :])
             if not scene.is_state_valid(True):
                 return False
@@ -72,7 +54,6 @@
 
 
 def get_colliding_links(scene, margin=0.0, safe_distance=0.0, check_self_collision=True, debug=False):
->>>>>>> 3f80000d
     robotLinks = scene.get_collision_robot_links()
     world_links = scene.get_collision_world_links()
     collisions = []

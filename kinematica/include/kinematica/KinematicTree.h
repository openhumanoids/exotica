--- conflicted
+++ resolved
@@ -222,11 +222,7 @@
 			 * @param	tip_pose	Tip pose of each link
 			 * @param	base_pose	Base pose of each link
 			 */
-<<<<<<< HEAD
-			bool getCoMProperties(std::vector<std::string> & segs, Eigen::VectorXd & mass,
-=======
             bool getCoMProperties(const std::vector<int>& ids, std::vector<std::string> & segs, Eigen::VectorXd & mass,
->>>>>>> 48f60881
 					std::vector<KDL::Vector> & cog, std::vector<KDL::Frame> & tip_pose,
 					std::vector<KDL::Frame> & base_pose);
 

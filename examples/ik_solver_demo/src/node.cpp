--- conflicted
+++ resolved
@@ -41,12 +41,8 @@
                         double time=ros::Duration((ros::WallTime::now() - start_time).toSec()).toSec();
                         ROS_INFO_STREAM_THROTTLE(0.5,"Finished solving ("<<time<<"s)");
                         q=solution.row(solution.rows()-1);
-<<<<<<< HEAD
-                        ROS_INFO_STREAM("Solution "<<q.transpose());
-=======
                         //ROS_INFO_STREAM_THROTTLE(0.5,"Solution "<<q.transpose());
                         ROS_INFO_STREAM_THROTTLE(0.5,"Solution "<<solution);
->>>>>>> 585ea2cd
                     }
                     else
                     {

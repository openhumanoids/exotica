--- conflicted
+++ resolved
@@ -96,12 +96,7 @@
         while (ros::ok())
         {
             int i = 1;
-<<<<<<< HEAD
-            // Wait 30 steps at the beginning and at the end of the playback for nicer visuals
             if(t==0 || t==solution.rows()-1) i = PlaybackWaitInterval;
-=======
-            if(t==0 || t==solution.rows()-1) i = 30;
->>>>>>> e4014609
             while(i-->0)
             {
                 any_problem->getScene()->Update(solution.row(t).transpose());

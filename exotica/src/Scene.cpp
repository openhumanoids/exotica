--- conflicted
+++ resolved
@@ -541,70 +541,6 @@
           "Exotica Scene initialised, planning mode set to "<<mode_);
   }
 
-<<<<<<< HEAD
-  void Scene::initialisation(tinyxml2::XMLHandle & handle,
-      const Server_ptr & server)
-  {
-    LOCK(lock_);
-    server_ = server;
-    if (!handle.FirstChildElement("Kinematica").ToElement())
-    {
-      throw_named("Kinematica not found!");
-    }
-
-    server->getModel("robot_description", model_);
-
-    tinyxml2::XMLHandle tmp_handle(handle.FirstChildElement("Kinematica"));
-    if (!kinematica_.initKinematics(tmp_handle, model_))
-    {
-      throw_named("Kinematica not initialized!");
-    }
-    base_type_ = kinematica_.getBaseType();
-
-    N = kinematica_.getNumJoints();
-    collision_scene_.reset(new CollisionScene(server_, name_));
-
-    tmp_handle = handle.FirstChildElement("PlanningMode");
-     EParam<std_msgs::String> mode;
-    try
-    {
-        server_->registerParam<std_msgs::String>(name_, tmp_handle, mode);
-        mode_ = mode->data;
-    }
-    catch (Exception e)
-    {
-      mode_ = "Optimization";
-      WARNING_NAMED(name_,
-          "Planning mode not specified, using default: Optimization.");
-    }
-
-    update_jacobians_ = mode_!="Sampling"? true : false;
-
-    tmp_handle = handle.FirstChildElement("VisualDebug");
-    EParam<std_msgs::Bool> visual_debug;
-    server_->registerParam<std_msgs::Bool>(name_, tmp_handle, visual_debug);
-    visual_debug_=visual_debug->data;
-    if (visual_debug_)
-    {
-      ps_pub_ = server_->advertise<moveit_msgs::PlanningScene>(
-          name_ + "/PlanningScene", 100, true);
-      HIGHLIGHT_NAMED(name_,
-          "Running in debug mode, planning scene will be published to '"<<server_->getName()<<"/"<<name_<<"/PlanningScene'");
-    }
-    {
-      planning_scene::PlanningScenePtr tmp(
-          new planning_scene::PlanningScene(model_));
-      moveit_msgs::PlanningScenePtr msg(new moveit_msgs::PlanningScene());
-      tmp->getPlanningSceneMsg(*msg.get());
-      collision_scene_->initialise(msg, kinematica_.getJointNames(),
-              mode_, base_type_,model_);
-    }
-    INFO_NAMED(name_,
-        "Exotica Scene initialised, planning mode set to "<<mode_);
-  }
-
-=======
->>>>>>> 581f09b9
   void Scene::getForwardMap(const std::string & task, Eigen::VectorXdRef phi)
   {
     LOCK(lock_);

--- conflicted
+++ resolved
@@ -457,7 +457,6 @@
 		return SUCCESS;
 	}
 
-<<<<<<< HEAD
     EReturn Scene::getForwardMap(const std::string & task, Eigen::VectorXdRef_ptr& phi, bool force)
     {
         LOCK(lock_);
@@ -481,27 +480,9 @@
         return SUCCESS;
 
     }
-=======
-	EReturn Scene::getForwardMap(const std::string & task, Eigen::VectorXdRef_ptr& phi, bool force)
-	{
-		LOCK(lock_);
-		if (phi == NULL || force)
-		{
-			if (phis_.find(task) == phis_.end())
-			{
-				INDICATE_FAILURE
-				;
-				return FAILURE;
-			}
-			phi = phis_.at(task);
-		}
-		return SUCCESS;
-	}
->>>>>>> a9e7a82a
 
 	EReturn Scene::getJacobian(const std::string & task, Eigen::MatrixXdRef jac)
 	{
-<<<<<<< HEAD
         LOCK(lock_);
         if (jacs_.find(task) == jacs_.end())
         {
@@ -541,39 +522,6 @@
         }
         return SUCCESS;
     }
-=======
-		LOCK(lock_);
-		if (jacs_.find(task) == jacs_.end())
-		{
-			INDICATE_FAILURE
-			return FAILURE;
-		}
-		Eigen::Ref<Eigen::MatrixXd> J(*(jacs_.at(task)));
-		for (int r = 0; r < jac.rows(); r++)
-		{
-			for (int c = 0; c < jac.cols(); c++)
-			{
-				jac(r, c) = J(r, c);
-			}
-		}
-		return SUCCESS;
-	}
-
-	EReturn Scene::getJacobian(const std::string & task, Eigen::MatrixXdRef_ptr& jac, bool force)
-	{
-		LOCK(lock_);
-		if (jac == NULL || force)
-		{
-			if (jacs_.find(task) == jacs_.end())
-			{
-				INDICATE_FAILURE
-				return FAILURE;
-			}
-			jac = jacs_.at(task);
-		}
-		return SUCCESS;
-	}
->>>>>>> a9e7a82a
 
 	EReturn Scene::appendTaskMap(const std::string & name, const std::vector<std::string> & eff,
 			const std::vector<KDL::Frame> & offset)
@@ -694,7 +642,6 @@
 			INDICATE_FAILURE
 			return FAILURE;
 		}
-<<<<<<< HEAD
         else
         {
             if (ok(collision_scene_->update(x)))
@@ -739,65 +686,12 @@
             }
         }
 
-#ifdef EXOTICA_DEBUG_MODE
-		moveit_msgs::DisplayRobotState msg;
-		robot_state::robotStateToRobotStateMsg(collision_scene_->getCurrentState(), msg.state);
-		state_pub_.publish(msg);
-		ros::spinOnce();
-#endif
-=======
-		else
-		{
-			if (ok(collision_scene_->update(x)))
-			{
-				if (kinematica_.updateConfiguration(x))
-				{
-					if (kinematica_.generateForwardMap(Phi_))
-					{
-						if (update_jacobians_)
-						{
-							if (kinematica_.generateJacobian(Jac_))
-							{
-								// All is fine
-							}
-							else
-							{
-								INDICATE_FAILURE
-								;
-								return FAILURE;
-							}
-						}
-						// else Also fine, just skip computing the Jacobians
-					}
-					else
-					{
-						INDICATE_FAILURE
-						;
-						return FAILURE;
-					}
-				}
-				else
-				{
-					INDICATE_FAILURE
-					;
-					return FAILURE;
-				}
-			}
-			else
-			{
-				INDICATE_FAILURE
-				;
-				return FAILURE;
-			}
-		}
-
 		if (visual_debug_->data)
 		{
 			moveit_msgs::DisplayRobotState msg;
 			robot_state::robotStateToRobotStateMsg(collision_scene_->getCurrentState(), msg.state);
 			state_pub_.publish(msg);
 		}
->>>>>>> a9e7a82a
 
 		return SUCCESS;
 	}

--- conflicted
+++ resolved
@@ -11,25 +11,14 @@
 {
 	Server::Server() :
 			nh_(new ros::NodeHandle("/EXOTicaServer")), name_("")
-<<<<<<< HEAD
-=======
 	{
 		//TODO
 	}
 
 	Server::Server(const boost::shared_ptr<ros::NodeHandle> & node) :
 			nh_(node), name_("")
->>>>>>> 585ea2cd
 	{
 		//TODO
-		ERROR("Server Constructor");
-	}
-
-	Server::Server(const boost::shared_ptr<ros::NodeHandle> & node) :
-			nh_(node), name_("")
-	{
-		//TODO
-		ERROR("Server Constructor");
 	}
 
 	Server::~Server()

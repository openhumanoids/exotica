--- conflicted
+++ resolved
@@ -133,231 +133,7 @@
     }
 }
 
-<<<<<<< HEAD
-bool exotica::KinematicTree::initKinematics(tinyxml2::XMLHandle & handle,
-    const robot_model::RobotModelPtr model)
-{
-  INFO("Initialisation from xml");
-
-  exotica::SolutionForm_t solution;
-
-  // Checks for compulsaries
-
-  if (!handle.FirstChildElement("Update").ToElement())
-  {
-    ERROR("Update element not exist");
-    return false;
-  } // We must have the list of joints
-
-// Now the solution params:
-  solution.root_segment = "";
-  base_type_ = solution.base_type = BASE_TYPE::FIXED;
-  solution.root_seg_off = KDL::Frame::Identity();
-  if (handle.FirstChildElement("Root").ToElement())
-  {
-    if (!handle.FirstChildElement("Root").ToElement()->Attribute("segment"))
-    {
-      ERROR("Root element not exist");
-      return false;
-    }
-    solution.root_segment =
-        handle.FirstChildElement("Root").ToElement()->Attribute("segment");
-
-    if (handle.FirstChildElement("Root").ToElement()->Attribute("type"))
-    {
-      std::string base_type =
-          handle.FirstChildElement("Root").ToElement()->Attribute("type");
-      if (base_type.compare("floating"))
-        base_type_ = solution.base_type = BASE_TYPE::FLOATING;
-      else if (base_type.compare("planar"))
-        base_type_ = solution.base_type = BASE_TYPE::PLANAR;
-      else
-        base_type_ = solution.base_type = BASE_TYPE::FIXED;
-    }
-
-    controlled_base_ = true;
-    if (handle.FirstChildElement("Root").ToElement()->Attribute(
-        "controlled_root"))
-    {
-      std::string controlled_base =
-          handle.FirstChildElement("Root").ToElement()->Attribute(
-              "controlled_root");
-      if (controlled_base == "false") controlled_base_ = false;
-    }
-
-    if (handle.FirstChildElement("Root").FirstChildElement("vector").ToElement())
-    {
-      Eigen::VectorXd temp_vector;
-      if (!xmlGetVector(
-          *(handle.FirstChildElement("Root").FirstChildElement("vector").ToElement()),
-          temp_vector))
-      {
-        ERROR("Get root position vector failed");
-        return false;
-      }
-      if (temp_vector.size() != 3)
-      {
-        ERROR("Root position vector size is invalid");
-        return false;
-      }
-      solution.root_seg_off.p.x(temp_vector(0));
-      solution.root_seg_off.p.y(temp_vector(1));
-      solution.root_seg_off.p.z(temp_vector(2));
-    }
-
-    if (handle.FirstChildElement("Root").FirstChildElement("quaternion").ToElement())
-    {
-      Eigen::VectorXd temp_vector;
-      if (!xmlGetVector(
-          *(handle.FirstChildElement("Root").FirstChildElement("quaternion").ToElement()),
-          temp_vector))
-      {
-        ERROR("Get root quaternion failed");
-        return false;
-      }
-      if (temp_vector.size() != 4)
-      {
-        ERROR("Root quaternion vector size is invalid");
-        return false;
-      }
-      solution.root_seg_off.M = KDL::Rotation::Quaternion(temp_vector(1),
-          temp_vector(2), temp_vector(3), temp_vector(0));
-    }
-  }
-
-  solution.zero_other_joints = true;  // By default it is true
-  if (handle.FirstChildElement("Update").ToElement()->Attribute("zero_unnamed")) // If it exists
-  {
-    if (handle.FirstChildElement("Update").ToElement()->QueryBoolAttribute(
-        "zero_unnamed", &solution.zero_other_joints) != tinyxml2::XML_NO_ERROR)
-    {
-      ERROR("Update joints are not properly defined");
-      return false;
-    }  // If exists but wrongly defined
-  }
-  tinyxml2::XMLHandle joint_handle(
-      handle.FirstChildElement("Update").FirstChildElement("joint"));
-  while (joint_handle.ToElement())
-  {
-    if (!joint_handle.ToElement()->Attribute("name"))
-    {
-      ERROR("Update joint names are invalid");
-      return false;
-    } // If no name exists
-    solution.joints_update.push_back(
-        joint_handle.ToElement()->Attribute("name"));
-    joint_handle = joint_handle.NextSiblingElement("joint");
-  }
-  if (solution.joints_update.size() < 1)
-  {
-    ERROR("No update joint is specified");
-    return false;
-  }  // If no joints specified
-
-  solution.ignore_unused_segs = true;
-  if (handle.FirstChildElement("EndEffector").ToElement())
-  {
-    if (handle.FirstChildElement("EndEffector").ToElement()->Attribute(
-        "ignore_unused"))
-    {
-      if (handle.FirstChildElement("EndEffector").ToElement()->QueryBoolAttribute(
-          "ignore_unused", &solution.ignore_unused_segs)
-          != tinyxml2::XML_NO_ERROR)
-      {
-        ERROR("Invalid end-effector");
-        return false;
-      }
-    }
-    tinyxml2::XMLHandle segment_handle(
-        handle.FirstChildElement("EndEffector").FirstChildElement("limb"));
-    while (segment_handle.ToElement())
-    {
-      if (!segment_handle.ToElement()->Attribute("segment"))
-      {
-        ERROR("Invalid end-effector segment");
-        return false;
-      }
-      solution.end_effector_segs.push_back(
-          segment_handle.ToElement()->Attribute("segment"));
-      KDL::Frame temp_frame = KDL::Frame::Identity(); // Initialise to identity
-      if (segment_handle.FirstChildElement("vector").ToElement())
-      {
-        Eigen::VectorXd temp_vector;
-        if (!xmlGetVector(
-            *(segment_handle.FirstChildElement("vector").ToElement()),
-            temp_vector))
-        {
-          ERROR("Invalid end-effector offset position vector");
-          return false;
-        }
-        if (temp_vector.size() != 3)
-        {
-          ERROR("Invalid end-effector offset position vector size");
-          return false;
-        }
-        temp_frame.p.x(temp_vector(0));
-        temp_frame.p.y(temp_vector(1));
-        temp_frame.p.z(temp_vector(2));
-      }
-      if (segment_handle.FirstChildElement("quaternion").ToElement())
-      {
-        Eigen::VectorXd temp_vector;
-        if (!xmlGetVector(
-            *(segment_handle.FirstChildElement("quaternion").ToElement()),
-            temp_vector))
-        {
-          ERROR("Invalid end-effector offset quaternion vector");
-          return false;
-        }
-        if (temp_vector.size() != 4)
-        {
-          ERROR("Invalid end-effector offset quaternion vector size");
-          return false;
-        }
-        temp_frame.M = KDL::Rotation::Quaternion(temp_vector(1), temp_vector(2),
-            temp_vector(3), temp_vector(0));
-      }
-      solution.end_effector_offs.push_back(temp_frame);
-      segment_handle = segment_handle.NextSiblingElement("limb");
-    }
-  }
-
-  if (model)
-    model_ = model;
-  else if (base_type_ != BASE_TYPE::FIXED)
-  {
-    ERROR("Kinematica is in non-fixed base mode, but no srdf is provided");
-    return false;
-  }
-
-  if (model_ == NULL)
-  {
-    throw_pretty("No robot model provided!");
-  }
-  else
-  {
-    KDL::Tree temp_tree;
-    boost::mutex::scoped_lock(member_lock_);
-    if (kdl_parser::treeFromUrdfModel(*model_->getURDF(), temp_tree))
-    {
-      initialise(temp_tree, solution);
-      return true;
-    }
-    else
-    {
-      INDICATE_FAILURE
-      ;
-      return false;
-    }
-  }
-}
-
-
-
 void exotica::KinematicTree::updateEndEffectors(
-=======
-bool exotica::KinematicTree::updateEndEffectors(
->>>>>>> 581f09b9
     const SolutionForm_t & new_end_effectors)
 {
 // Lock for synchronisation
@@ -1708,43 +1484,4 @@
     success = recursivePrint(robot, children[i], tab);
   }
   return success;
-}
-<<<<<<< HEAD
-
-bool exotica::xmlGetVector(const tinyxml2::XMLElement & xml_vector,
-    Eigen::VectorXd & eigen_vector)
-{
-// Temporaries
-  double temp_entry;
-  int i = 0;
-
-  if (!xml_vector.GetText())
-  {
-    eigen_vector = Eigen::VectorXd(); // Null matrix again
-    INDICATE_FAILURE
-    ;
-    return false;
-  }
-  std::istringstream text_parser(xml_vector.GetText());
-
-// Initialise looping
-  text_parser >> temp_entry;
-  while (!(text_parser.fail() || text_parser.bad()))  // No commenting!
-  {
-    eigen_vector.conservativeResize(++i); // Allocate storage for this entry (by increasing i)
-    eigen_vector(i - 1) = temp_entry;
-    text_parser >> temp_entry;
-  }
-  if (i > 0)
-  {
-    return true;
-  }
-  else
-  {
-    INDICATE_FAILURE
-    ;
-    return false;
-  }
-}
-=======
->>>>>>> 581f09b9
+}
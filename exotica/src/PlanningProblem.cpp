#include "exotica/PlanningProblem.h"

namespace exotica
{
	PlanningProblem::PlanningProblem()
	{

	}

<<<<<<< HEAD
    EReturn PlanningProblem::reinitialise(rapidjson::Document& document, boost::shared_ptr<PlanningProblem> problem)
    {
        ERROR("This has to implemented in the derived class!");
        return FAILURE;
    }

    EReturn PlanningProblem::initBase(tinyxml2::XMLHandle & handle,
            const Server_ptr & server)
    {
        poses.reset(new std::map<std::string,Eigen::VectorXd>());
        posesJointNames.reset(new std::vector<std::string>());
        knownMaps_["PositionConstraint"]="Distance";
        knownMaps_["QuatConstraint"]="Orientation";
        knownMaps_["PostureConstraint"]="Identity";
=======
	EReturn PlanningProblem::reinitialise(rapidjson::Document& document)
	{
		ERROR("This has to implemented in the derived class!");
		return FAILURE;
	}

	EReturn PlanningProblem::initBase(tinyxml2::XMLHandle & handle, const Server_ptr & server)
	{
		knownMaps_["PositionConstraint"] = "Distance";
		knownMaps_["QuatConstraint"] = "Orientation";
>>>>>>> 287f4574

		Object::initBase(handle, server);
		if (!server)
		{
			INDICATE_FAILURE
			return FAILURE;
		}
		server_ = server;
		//!< Temporaries
		tinyxml2::XMLHandle xml_handle(handle);
		EReturn ret_value = SUCCESS;
		int count;
		std::string name;
		std::string type;

		//!< Refresh
		scenes_.clear();
		task_maps_.clear();
		task_defs_.clear();

		//!< First create the Kinematic Scenes
		xml_handle = handle.FirstChildElement("Scene");
		count = 0;
		while (xml_handle.ToElement() and ok(ret_value)) //!< While we are still in a valid situation
		{
			const char * temp_name = xml_handle.ToElement()->Attribute("name");
			if (temp_name == nullptr)
			{
				INDICATE_FAILURE
				ret_value = PAR_ERR;
				break;
			}
			name = temp_name;
			if (scenes_.find(name) != scenes_.end())
			{
				INDICATE_FAILURE
				ret_value = PAR_ERR;
				break;
			}
			scenes_[name].reset(new Scene(name));
			if (scenes_[name] == nullptr)
			{
				INDICATE_FAILURE
				ret_value = PAR_ERR;
				break;
			}
			scenes_.at(name)->initialisation(xml_handle, server_);
			count++;
			xml_handle = xml_handle.NextSiblingElement("Scene");
		}

		//!< No maps defined:
		if (count < 1 and ok(ret_value))
		{
			ret_value = WARNING;
		}

		//!< Now we will create the maps
		xml_handle = handle.FirstChildElement("Map");
		count = 0;
		while (xml_handle.ToElement() and ok(ret_value)) //!< While we are still in a valid situation
		{
			const char * temp_name = xml_handle.ToElement()->Attribute("name");
			if (temp_name == nullptr)
			{
				INDICATE_FAILURE
				;
				ret_value = PAR_ERR;
				break;
			}
			name = temp_name;
			if (task_maps_.find(name) != task_maps_.end())
			{
				INDICATE_FAILURE
				;
				ret_value = PAR_ERR;
				break;
			}
			const char * temp_type = xml_handle.ToElement()->Attribute("type");
			if (temp_type == nullptr)
			{
				INDICATE_FAILURE
				;
				ret_value = PAR_ERR;
				break;
			}
			type = temp_type;
			TaskMap_ptr temp_ptr;
			EReturn aux_rtn = TaskMap_fac::Instance().createObject(type, temp_ptr);
			if (ok(aux_rtn))
			{
				ret_value = aux_rtn;
			}
			if (!ok(ret_value))
			{
				ERROR("Can not create task map of type '" << type << "'");
			}
			if (ok(ret_value))
			{
				task_maps_[name] = temp_ptr;  //!< Copy the shared_ptr;
				task_maps_.at(name)->ns_ = ns_ + "/" + name;
				count++;
				aux_rtn = temp_ptr->initBase(xml_handle, server_, scenes_);
				if (ok(aux_rtn))
				{
					ret_value = aux_rtn;
				}
				if (!ok(ret_value))
				{
					INDICATE_FAILURE
					;
				}
			}
			xml_handle = xml_handle.NextSiblingElement("Map");
		}
		//!< No maps defined:
		if (count < 1 and ok(ret_value))
		{
			ret_value = WARNING;
		}

		//!< NEW------------
		//!< Now we initialise the scene
		for (auto & it : scenes_)
		{
			if (!ok(it.second->activateTaskMaps()))
			{
				INDICATE_FAILURE
				return FAILURE;
			}
		}

		//!< Now the Task Definitions (all)
		xml_handle = handle.FirstChildElement("Task");
		count = 0;
		while (xml_handle.ToElement() and ok(ret_value))  //!< May not be ok due to previous error
		{
			//!< Check that name is available and not duplicated
			const char * temp_name = xml_handle.ToElement()->Attribute("name");
			if (temp_name == nullptr)
			{
				INDICATE_FAILURE
				;
				ret_value = PAR_ERR;
				break;
			}
			name = temp_name;
			if (task_defs_.find(name) != task_defs_.end())
			{
				INDICATE_FAILURE
				;
				ret_value = PAR_ERR;
				break;
			}

			//!< Check that Type is also available
			const char * temp_type = xml_handle.ToElement()->Attribute("type");
			if (temp_type == nullptr)
			{
				INDICATE_FAILURE
				;
				ret_value = PAR_ERR;
				break;
			}
			type = temp_type;

			//!< attempt to create
			TaskDefinition_ptr temp_ptr;
			EReturn aux_rtn = TaskDefinition_fac::Instance().createObject(type, temp_ptr);
			if (aux_rtn)
			{
				ret_value = aux_rtn;
			}
			if (!ok(ret_value))
			{
				INDICATE_FAILURE
			}

			//!< Attempt to initialise
			if (ok(ret_value))
			{
				task_defs_[name] = temp_ptr;
				task_defs_.at(name)->ns_ = ns_ + "/" + name;
				aux_rtn = temp_ptr->initBase(xml_handle, task_maps_);
				if (aux_rtn)
				{
					ret_value = aux_rtn;
				}
				if (!ok(ret_value))
				{
					INDICATE_FAILURE
					break;
				}
			}

			//!< Prepare for next iteration (if made it this far)
			count++;
			xml_handle = xml_handle.NextSiblingElement("Task");
		}
		//!< IF no task definitions defined
		if (count < 1 and ok(ret_value))
		{
			ret_value = WARNING;
		}

		//!< If ok so far...
		if (ok(ret_value))
		{
			EReturn temp_return = initDerived(handle);
			if (temp_return)
			{
				ret_value = temp_return;
			}
			if (!ok(ret_value))
			{
				INDICATE_FAILURE
			}
		}
		//!< Resolve if not ok to refresh
		if (!ok(ret_value))
		{
			scenes_.clear();
			task_maps_.clear();
			task_defs_.clear();
		}
		//!< Exit
		if (!server)
			return FAILURE;
		return ok(ret_value) ? initDerived(handle) : ret_value;
	}

	EReturn PlanningProblem::update(Eigen::VectorXdRefConst x, const int t)
	{
		// Update the KinematicScene(s)...
		for (auto it = scenes_.begin(); it != scenes_.end(); ++it)
		{
			if (!ok(it->second->update(x)))
			{
				INDICATE_FAILURE
				;
				return FAILURE;
			}
		}

		// Update the Task maps

#ifdef EXOTICA_DEBUG_MODE
		if (!((x - x).array() == (x - x).array()).all())
		{
			ROS_ERROR_STREAM("Infinite q= "<<x.transpose());
			INDICATE_FAILURE
			return FAILURE;
		}
#endif
		for (TaskMap_map::const_iterator it = task_maps_.begin(); it != task_maps_.end(); ++it)
		{
			if (!ok(it->second->update(x, t)))
			{
				INDICATE_FAILURE
				return FAILURE;
			}

		}

		return SUCCESS;
	}

	TaskDefinition_map& PlanningProblem::getTaskDefinitions()
	{
		return task_defs_;
	}

	TaskMap_map& PlanningProblem::getTaskMaps()
	{
		return task_maps_;
	}

	Scene_map& PlanningProblem::getScenes()
	{
		return scenes_;
	}

	EReturn PlanningProblem::setScene(const planning_scene::PlanningSceneConstPtr & scene)
	{
		for (auto & it : scenes_)
		{
			if (!ok(it.second->setCollisionScene(scene)))
			{
				INDICATE_FAILURE
				return FAILURE;
			}
		}
		return SUCCESS;
	}
	EReturn PlanningProblem::setScene(const moveit_msgs::PlanningSceneConstPtr & scene)
	{
		for (auto & it : scenes_)
		{
			if (!ok(it.second->setCollisionScene(scene)))
			{
				INDICATE_FAILURE
				return FAILURE;
			}
		}
		return SUCCESS;
	}

	EReturn PlanningProblem::updateKinematicScene(
			const planning_scene::PlanningSceneConstPtr & scene)
	{
		INDICATE_FAILURE
		ROS_ERROR("Kinematica Scene is duplicated in new EXOTica 3.5, you should not call this function");
		return FAILURE;
	}
}<|MERGE_RESOLUTION|>--- conflicted
+++ resolved
@@ -7,7 +7,6 @@
 
 	}
 
-<<<<<<< HEAD
     EReturn PlanningProblem::reinitialise(rapidjson::Document& document, boost::shared_ptr<PlanningProblem> problem)
     {
         ERROR("This has to implemented in the derived class!");
@@ -22,18 +21,6 @@
         knownMaps_["PositionConstraint"]="Distance";
         knownMaps_["QuatConstraint"]="Orientation";
         knownMaps_["PostureConstraint"]="Identity";
-=======
-	EReturn PlanningProblem::reinitialise(rapidjson::Document& document)
-	{
-		ERROR("This has to implemented in the derived class!");
-		return FAILURE;
-	}
-
-	EReturn PlanningProblem::initBase(tinyxml2::XMLHandle & handle, const Server_ptr & server)
-	{
-		knownMaps_["PositionConstraint"] = "Distance";
-		knownMaps_["QuatConstraint"] = "Orientation";
->>>>>>> 287f4574
 
 		Object::initBase(handle, server);
 		if (!server)

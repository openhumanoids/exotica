#include "exotica/PlanningProblem.h"

exotica::PlanningProblem::PlanningProblem()
{
}

exotica::EReturn exotica::PlanningProblem::initBase(tinyxml2::XMLHandle & handle,
		const Server_ptr & server)
{
	Object::initBase(handle, server);
	if (!server)
	{
		INDICATE_FAILURE
		return FAILURE;
	}
	server_ = server;
	//!< Temporaries
	tinyxml2::XMLHandle xml_handle(handle);
	EReturn ret_value = SUCCESS;
	int count;
	std::string name;
	std::string type;

	//!< Refresh
	scenes_.clear();
	task_maps_.clear();
	task_defs_.clear();

	//!< First create the Kinematic Scenes
	xml_handle = handle.FirstChildElement("Scene");
	count = 0;
	while (xml_handle.ToElement() and ok(ret_value))  //!< While we are still in a valid situation
	{
		const char * temp_name = xml_handle.ToElement()->Attribute("name");
		if (temp_name == nullptr)
		{
			INDICATE_FAILURE
			ret_value = PAR_ERR;
			break;
		}
		name = temp_name;
		if (scenes_.find(name) != scenes_.end())
		{
			INDICATE_FAILURE
			ret_value = PAR_ERR;
			break;
		}
		scenes_[name].reset(new Scene(name));
		if (scenes_[name] == nullptr)
		{
			INDICATE_FAILURE
			ret_value = PAR_ERR;
			break;
		}
		scenes_.at(name)->initialisation(xml_handle, server_);
		xml_handle = xml_handle.NextSiblingElement("Scene");
	}
	//!< No maps defined:
	if (count < 1 and ok(ret_value))
	{
		ret_value = WARNING;
	}

	//!< Now we will create the maps
	xml_handle = handle.FirstChildElement("Map");
	count = 0;
	while (xml_handle.ToElement() and ok(ret_value))  //!< While we are still in a valid situation
	{
		const char * temp_name = xml_handle.ToElement()->Attribute("name");
		if (temp_name == nullptr)
		{
			INDICATE_FAILURE
			;
			ret_value = PAR_ERR;
			break;
		}
		name = temp_name;
		if (task_maps_.find(name) != task_maps_.end())
		{
			INDICATE_FAILURE
			;
			ret_value = PAR_ERR;
			break;
		}
		const char * temp_type = xml_handle.ToElement()->Attribute("type");
		if (temp_type == nullptr)
		{
			INDICATE_FAILURE
			;
			ret_value = PAR_ERR;
			break;
		}
		type = temp_type;
		TaskMap_ptr temp_ptr;
		EReturn aux_rtn = TaskMap_fac::Instance().createObject(type, temp_ptr);
		if (ok(aux_rtn))
		{
			ret_value = aux_rtn;
		}
		if (!ok(ret_value))
		{
			ERROR("Can not create task map of type '" << type << "'");
		}
		if (ok(ret_value))
		{
			task_maps_[name] = temp_ptr;  //!< Copy the shared_ptr;
			task_maps_.at(name)->ns_ = ns_ + "/" + name;
			count++;
			aux_rtn = temp_ptr->initBase(xml_handle, server_, scenes_);
			if (ok(aux_rtn))
			{
				ret_value = aux_rtn;
			}
			if (!ok(ret_value))
			{
				INDICATE_FAILURE
				;
			}
		}
		xml_handle = xml_handle.NextSiblingElement("Map");
	}
	//!< No maps defined:
	if (count < 1 and ok(ret_value))
	{
		ret_value = WARNING;
	}

	//!< NEW------------
	//!< Now we initialise the scene
	for (auto & it : scenes_)
	{
		if (!ok(it.second->activateTaskMaps()))
		{
			INDICATE_FAILURE
			return FAILURE;
		}
	}

	//!< Now the Task Definitions (all)
	xml_handle = handle.FirstChildElement("Task");
	count = 0;
	while (xml_handle.ToElement() and ok(ret_value))  //!< May not be ok due to previous error
	{
		//!< Check that name is available and not duplicated
		const char * temp_name = xml_handle.ToElement()->Attribute("name");
		if (temp_name == nullptr)
		{
			INDICATE_FAILURE
			;
			ret_value = PAR_ERR;
			break;
		}
		name = temp_name;
		if (task_defs_.find(name) != task_defs_.end())
		{
			INDICATE_FAILURE
			;
			ret_value = PAR_ERR;
			break;
		}

		//!< Check that Type is also available
		const char * temp_type = xml_handle.ToElement()->Attribute("type");
		if (temp_type == nullptr)
		{
			INDICATE_FAILURE
			;
			ret_value = PAR_ERR;
			break;
		}
		type = temp_type;

		//!< attempt to create
		TaskDefinition_ptr temp_ptr;
		EReturn aux_rtn = TaskDefinition_fac::Instance().createObject(type, temp_ptr);
		if (aux_rtn)
		{
			ret_value = aux_rtn;
		}
		if (!ok(ret_value))
		{
			INDICATE_FAILURE
		}

		//!< Attempt to initialise
		if (ok(ret_value))
		{
			task_defs_[name] = temp_ptr;
			task_defs_.at(name)->ns_ = ns_ + "/" + name;
			aux_rtn = temp_ptr->initBase(xml_handle, task_maps_);
			if (aux_rtn)
			{
				ret_value = aux_rtn;
			}
			if (!ok(ret_value))
			{
				INDICATE_FAILURE
				break;
			}
		}

		//!< Prepare for next iteration (if made it this far)
		count++;
		xml_handle = xml_handle.NextSiblingElement("Task");
	}
	//!< IF no task definitions defined
	if (count < 1 and ok(ret_value))
	{
		ret_value = WARNING;
	}

	//!< If ok so far...
	if (ok(ret_value))
	{
		EReturn temp_return = initDerived(handle);
		if (temp_return)
		{
			ret_value = temp_return;
		}
		if (!ok(ret_value))
		{
			INDICATE_FAILURE
		}
	}
	//!< Resolve if not ok to refresh
	if (!ok(ret_value))
	{
		scenes_.clear();
		task_maps_.clear();
		task_defs_.clear();
	}
	//!< Exit
	if (!server)
		return FAILURE;
	return ok(ret_value) ? initDerived(handle) : ret_value;
}

exotica::EReturn exotica::PlanningProblem::update(const Eigen::VectorXd & x, const int t)
{
	EReturn ret_value = SUCCESS;

	//!< Update the KinematicScene(s)...
	for (auto it = scenes_.begin(); it != scenes_.end() and ok(ret_value); ++it)
	{
		ret_value = it->second->update(x);
	}

	//!< Update the Task maps
	if (task_maps_.size() == 0 and ok(ret_value))
	{
		ret_value = WARNING;
	}
	else
	{
		if (!((x - x).array() == (x - x).array()).all())
		{
			ROS_ERROR_STREAM("Infinite q= "<<x.transpose());
			INDICATE_FAILURE
			return FAILURE;
		}
		for (TaskMap_map::const_iterator it = task_maps_.begin();
				it != task_maps_.end() and ok(ret_value); ++it)
		{
			if (!ok(it->second->update(x, t)))
			{
				INDICATE_FAILURE
				return FAILURE;
			}

		}
	}

	return ret_value;
}

exotica::TaskDefinition_map& exotica::PlanningProblem::getTaskDefinitions()
{
	return task_defs_;
}

exotica::TaskMap_map& exotica::PlanningProblem::getTaskMaps()
{
	return task_maps_;
}

exotica::EReturn exotica::PlanningProblem::setScene(
		const planning_scene::PlanningSceneConstPtr & scene)
{
	for (auto & it : scenes_)
<<<<<<< HEAD
	{
		if (!ok(it.second->setCollisionScene(scene)))
		{
			INDICATE_FAILURE
			return FAILURE;
		}
	}
	return SUCCESS;
}
exotica::EReturn exotica::PlanningProblem::setScene(
		const moveit_msgs::PlanningSceneConstPtr & scene)
{
	for (auto & it : scenes_)
=======
>>>>>>> 585ea2cd
	{
		if (!ok(it.second->setCollisionScene(scene)))
		{
			INDICATE_FAILURE
			return FAILURE;
		}
	}
	return SUCCESS;
}
<<<<<<< HEAD
=======
exotica::EReturn exotica::PlanningProblem::setScene(
		const moveit_msgs::PlanningSceneConstPtr & scene)
{
	for (auto & it : scenes_)
	{
		if (!ok(it.second->setCollisionScene(scene)))
		{
			INDICATE_FAILURE
			return FAILURE;
		}
	}
	return SUCCESS;
}
>>>>>>> 585ea2cd

exotica::EReturn exotica::PlanningProblem::updateKinematicScene(
		const planning_scene::PlanningSceneConstPtr & scene)
{
//	std::map<std::string, kinematica::KinematicScene_ptr>::iterator it;
//	for (it = scenes_.begin(); it != scenes_.end(); ++it)
//	{
//		if (!it->second->updateScene(scene))
//			return FAILURE;
//	}
	INDICATE_FAILURE
	ROS_ERROR("Kinematica Scene is duplicated in new EXOTica 3.5, you should not call this function");
	return FAILURE;
}<|MERGE_RESOLUTION|>--- conflicted
+++ resolved
@@ -113,8 +113,7 @@
 			}
 			if (!ok(ret_value))
 			{
-				INDICATE_FAILURE
-				;
+				INDICATE_FAILURE;
 			}
 		}
 		xml_handle = xml_handle.NextSiblingElement("Map");
@@ -145,16 +144,14 @@
 		const char * temp_name = xml_handle.ToElement()->Attribute("name");
 		if (temp_name == nullptr)
 		{
-			INDICATE_FAILURE
-			;
+			INDICATE_FAILURE;
 			ret_value = PAR_ERR;
 			break;
 		}
 		name = temp_name;
 		if (task_defs_.find(name) != task_defs_.end())
 		{
-			INDICATE_FAILURE
-			;
+			INDICATE_FAILURE;
 			ret_value = PAR_ERR;
 			break;
 		}
@@ -163,8 +160,7 @@
 		const char * temp_type = xml_handle.ToElement()->Attribute("type");
 		if (temp_type == nullptr)
 		{
-			INDICATE_FAILURE
-			;
+			INDICATE_FAILURE;
 			ret_value = PAR_ERR;
 			break;
 		}
@@ -287,7 +283,6 @@
 		const planning_scene::PlanningSceneConstPtr & scene)
 {
 	for (auto & it : scenes_)
-<<<<<<< HEAD
 	{
 		if (!ok(it.second->setCollisionScene(scene)))
 		{
@@ -301,8 +296,6 @@
 		const moveit_msgs::PlanningSceneConstPtr & scene)
 {
 	for (auto & it : scenes_)
-=======
->>>>>>> 585ea2cd
 	{
 		if (!ok(it.second->setCollisionScene(scene)))
 		{
@@ -312,22 +305,6 @@
 	}
 	return SUCCESS;
 }
-<<<<<<< HEAD
-=======
-exotica::EReturn exotica::PlanningProblem::setScene(
-		const moveit_msgs::PlanningSceneConstPtr & scene)
-{
-	for (auto & it : scenes_)
-	{
-		if (!ok(it.second->setCollisionScene(scene)))
-		{
-			INDICATE_FAILURE
-			return FAILURE;
-		}
-	}
-	return SUCCESS;
-}
->>>>>>> 585ea2cd
 
 exotica::EReturn exotica::PlanningProblem::updateKinematicScene(
 		const planning_scene::PlanningSceneConstPtr & scene)

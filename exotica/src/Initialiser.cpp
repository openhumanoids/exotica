--- conflicted
+++ resolved
@@ -5,27 +5,10 @@
 namespace exotica
 {
 
-<<<<<<< HEAD
-exotica::EReturn exotica::Initialiser::listSolversAndProblems(const std::string & file_name,
-		std::vector<std::string>& problems, std::vector<std::string>& solvers)
-{
-	EReturn ret_val = SUCCESS;
-	EReturn aux_rtn;
-	tinyxml2::XMLDocument xml_file;
-	if (xml_file.LoadFile(file_name.c_str()) != tinyxml2::XML_NO_ERROR)
-	{
-		INDICATE_FAILURE
-		;
-		xml_file.Clear();
-        return PAR_ERR;
-	}
-	tinyxml2::XMLHandle root_handle(xml_file.RootElement());
-=======
     Initialiser::Initialiser()
     {
         //!< Empty constructor
     }
->>>>>>> abbf8970
 
     EReturn Initialiser::initialise(const std::string & file_name,
             Server_ptr & server, MotionSolver_ptr & solver, PlanningProblem_ptr & problem)
@@ -90,18 +73,6 @@
         return SUCCESS;
     }
 
-<<<<<<< HEAD
-	//!< Create the document
-	tinyxml2::XMLDocument xml_file;
-	if (xml_file.LoadFile(file_name.c_str()) != tinyxml2::XML_NO_ERROR)
-	{
-		INDICATE_FAILURE
-		;
-		xml_file.Clear();
-		return PAR_ERR;
-	}
-	tinyxml2::XMLHandle root_handle(xml_file.RootElement());
-=======
     EReturn Initialiser::listSolversAndProblems(const std::string & file_name,
             std::vector<std::string>& problems, std::vector<std::string>& solvers)
     {
@@ -140,7 +111,6 @@
             xml_file.Clear();
             return ret_val;
         }
->>>>>>> abbf8970
 
         ret_val = SUCCESS;
         std::vector<std::string> registered_problems;
@@ -177,68 +147,6 @@
             }
         }
 
-<<<<<<< HEAD
-	tinyxml2::XMLHandle server_handle(root_handle.FirstChildElement("Server"));
-	if (server_handle.ToElement())
-	{
-		ros::NodeHandlePtr nh;
-		nh.reset(new ros::NodeHandle(server_handle.ToElement()->Attribute("name")));
-		server.reset(new Server(nh));
-		if (!ok(server->initialise(server_handle)))
-		{
-			INDICATE_FAILURE
-			return FAILURE;
-		}
-	}
-	else
-	{
-		ERROR("EXOTica Server element is missing in the xml");
-		INDICATE_FAILURE
-		return FAILURE;
-	}
-	tinyxml2::XMLHandle problem_handle(root_handle.FirstChildElement());
-	ret_val = FAILURE;
-	while (problem_handle.ToElement())
-	{
-		if (!problem_name.empty())
-		{
-			const char* atr = problem_handle.ToElement()->Attribute("name");
-			if (atr)
-			{
-				if (std::string(atr).compare(problem_name) != 0)
-				{
-					problem_handle = problem_handle.NextSibling();
-					ret_val == WARNING;
-					continue;
-				}
-			}
-			else
-			{
-				problem_handle = problem_handle.NextSibling();
-				ret_val == WARNING;
-				ERROR("Element name was not specified!");
-				continue;
-			}
-		}
-		aux_rtn = PlanningProblem_fac::Instance().createObject(problem, problem_handle, server);
-		if (aux_rtn == WARNING)
-		{
-			problem_handle = problem_handle.NextSibling();
-			ret_val = WARNING;
-			continue;
-		}
-		else if (aux_rtn == SUCCESS)
-		{
-			ret_val = SUCCESS;
-			break;
-		}
-		else
-		{
-			INDICATE_FAILURE
-			;
-			return aux_rtn;
-		}
-=======
         std::vector<std::string> registered_solvers;
         MotionSolver_fac::Instance().listImplementations(registered_solvers);
         tinyxml2::XMLHandle solver_handle(root_handle.FirstChildElement());
@@ -274,7 +182,6 @@
         }
         return ret_val;
     }
->>>>>>> abbf8970
 
     EReturn Initialiser::initialise(const std::string & file_name,
             Server_ptr & server, MotionSolver_ptr & solver, PlanningProblem_ptr & problem,
@@ -283,53 +190,6 @@
         EReturn ret_val = SUCCESS;
         EReturn aux_rtn;
 
-<<<<<<< HEAD
-	tinyxml2::XMLHandle solver_handle(root_handle.FirstChildElement());
-	ret_val = FAILURE;
-	while (solver_handle.ToElement())
-	{
-		if (!solver_name.empty())
-		{
-			const char* atr = solver_handle.ToElement()->Attribute("name");
-			INFO(atr);
-			if (atr)
-			{
-				if (std::string(atr).compare(solver_name) != 0)
-				{
-					solver_handle = solver_handle.NextSibling();
-					ret_val == WARNING;
-					continue;
-				}
-			}
-			else
-			{
-				solver_handle = solver_handle.NextSibling();
-				ret_val == WARNING;
-				ERROR("Element name was not specified!");
-				continue;
-			}
-		}
-		aux_rtn = MotionSolver_fac::Instance().createObject(solver, solver_handle, server);
-		if (aux_rtn == WARNING)
-		{
-			solver_handle = solver_handle.NextSibling();
-			ret_val = WARNING;
-			continue;
-		}
-		else if (aux_rtn == SUCCESS)
-		{
-			solver_handle = solver_handle.NextSibling();
-			ret_val = SUCCESS;
-			//solver->specifyProblem(problem);
-			return SUCCESS;
-		}
-		else
-		{
-			INDICATE_FAILURE
-			;
-			return aux_rtn;
-		}
-=======
         //!< Create the document
         xml_file.Clear();
         if (xml_file.LoadFile(file_name.c_str()) != tinyxml2::XML_NO_ERROR)
@@ -339,7 +199,6 @@
             return PAR_ERR;
         }
         tinyxml2::XMLHandle root_handle(xml_file.RootElement());
->>>>>>> abbf8970
 
         //!< First resolve any includes that exist
         std::string file_path = file_name;

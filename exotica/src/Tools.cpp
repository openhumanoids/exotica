#include "exotica/Tools.h"
#include <fstream>

namespace exotica
{

<<<<<<< HEAD
    EReturn saveMatrix(std::string file_name, const Eigen::Ref<const Eigen::MatrixXd> mat)
    {
        std::ofstream myfile;
        myfile.open (file_name);
        if(myfile.good())
        {
            myfile << mat;
            myfile.close();
            return SUCCESS;
        }
        else
        {
            myfile.close();
            return FAILURE;
        }
    }

    bool ok(const EReturn & value)
    {
        return (value == SUCCESS || value == WARNING || value== CANCELLED);
    }

    EReturn getMatrix(const tinyxml2::XMLElement & xml_matrix,
            Eigen::MatrixXd & eigen_matrix)
    {
        int dimension = 0;

        if (xml_matrix.QueryIntAttribute("dim", &dimension) != tinyxml2::XML_NO_ERROR)
        {
            INDICATE_FAILURE
            ;
            eigen_matrix = Eigen::MatrixXd(); //!< Null matrix again
            return PAR_ERR;
        }

        if (dimension < 1)
        {
            INDICATE_FAILURE
            ;
            eigen_matrix = Eigen::MatrixXd(); //!< Null matrix again
            return PAR_ERR;
        }
        eigen_matrix.resize(dimension, dimension);

        if (!xml_matrix.GetText())
        {
            INDICATE_FAILURE
            ;
            eigen_matrix = Eigen::MatrixXd(); //!< Null matrix again
            return PAR_ERR;
        }

        std::istringstream text_parser(xml_matrix.GetText());
        double temp_entry;
        for (int i = 0; i < dimension; i++) //!< Note that this does not handle comments!
        {
            for (int j = 0; j < dimension; j++)
            {
                text_parser >> temp_entry;
                if (text_parser.fail() || text_parser.bad())  //!< If a failure other than end of file
                {
                    INDICATE_FAILURE
                    ;
                    eigen_matrix.resize(0, 0);
                    return PAR_ERR;
                }
                else
                {
                    eigen_matrix(i, j) = temp_entry;
                }
            }
        }

        return SUCCESS;
    }

    EReturn getVector(const tinyxml2::XMLElement & xml_vector,
            Eigen::VectorXd & eigen_vector)
    {
        //!< Temporaries
        double temp_entry;
        int i = 0;

        if (!xml_vector.GetText())
        {
            INDICATE_FAILURE
            ;
            eigen_vector = Eigen::VectorXd(); //!< Null matrix again
            return PAR_ERR;
        }
        std::istringstream text_parser(xml_vector.GetText());

        //!< Initialise looping
        text_parser >> temp_entry;
        while (!(text_parser.fail() || text_parser.bad()))  //!< No commenting!
        {
            eigen_vector.conservativeResize(++i); //!< Allocate storage for this entry (by increasing i)
            eigen_vector(i - 1) = temp_entry;
            text_parser >> temp_entry;
        }
        return (i > 0) ? SUCCESS : PAR_ERR;
    }

    EReturn getStdVector(const tinyxml2::XMLElement & xml_vector,
            std::vector<double> & std_vector)
    {
        //!< Temporaries
        double temp_entry;

        std_vector.resize(0);
        if (!xml_vector.GetText())
        {
            INDICATE_FAILURE
            return PAR_ERR;
        }
        std::istringstream text_parser(xml_vector.GetText());

        //!< Initialise looping
        text_parser >> temp_entry;
        while (!(text_parser.fail() || text_parser.bad()))  //!< No commenting!
        {
            std_vector.push_back(temp_entry); //!< Allocate storage for this entry (by increasing i)
            text_parser >> temp_entry;
        }
        if (std_vector.size() == 0)
        {
            INDICATE_FAILURE
            return PAR_ERR;
        }
        return SUCCESS;
    }

    EReturn getBool(const tinyxml2::XMLElement & xml_vector, bool & val)
    {
        std::vector<bool> tmp;
        if (!ok(getBoolVector(xml_vector, tmp)))
        {
            INDICATE_FAILURE
            return FAILURE;
        }
        val = tmp[0];
        return SUCCESS;
    }
    EReturn getBoolVector(const tinyxml2::XMLElement & xml_vector,
            std::vector<bool> & bool_vector)
    {
        //!< Temporaries
        int temp_entry;

        bool_vector.resize(0);
        if (!xml_vector.GetText())
        {
            INDICATE_FAILURE
            return PAR_ERR;
        }
        std::istringstream text_parser(xml_vector.GetText());

        //!< Initialise looping
        text_parser >> temp_entry;
        while (!(text_parser.fail() || text_parser.bad()))  //!< No commenting!
        {
            if (temp_entry == 1)
                bool_vector.push_back(true);
            else
                bool_vector.push_back(false);
            text_parser >> temp_entry;
        }
        if (bool_vector.size() == 0)
        {
            INDICATE_FAILURE
            return PAR_ERR;
        }
        return SUCCESS;
    }

    EReturn getDouble(const tinyxml2::XMLElement & xml_value, double & value)
    {
        if (!xml_value.GetText())
        {
            INDICATE_FAILURE
            ;
            return PAR_ERR;
        }
        std::istringstream text_parser(xml_value.GetText());

        text_parser >> value;
        if (!(text_parser.fail() || text_parser.bad()))
        {
            return SUCCESS;
        }
        else
        {
            return PAR_ERR;
        }
    }

    EReturn getInt(const tinyxml2::XMLElement & xml_value, int & value)
    {
        if (!xml_value.GetText())
        {
            INDICATE_FAILURE
            return PAR_ERR;
        }
        std::istringstream text_parser(xml_value.GetText());

        text_parser >> value;
        if (!(text_parser.fail() || text_parser.bad()))
        {
            return SUCCESS;
        }
        else
        {
            return PAR_ERR;
        }
    }

    EReturn getList(const tinyxml2::XMLElement & xml_value,
            std::vector<std::string> & value)
    {
        std::stringstream ss(xml_value.GetText());
        std::string item;
        while (std::getline(ss, item, ' '))
        {
            value.push_back(item);
        }
        if (value.size() == 0)
            return FAILURE;
        return SUCCESS;
    }
    EReturn resolveParent(std::string & file_path)
    {
        size_t parent_dir = file_path.find_last_of('/');  //!< Find the last forward slash

        if (parent_dir == std::string::npos)
        {
            return PAR_ERR;
        }
        else
        {
            if (parent_dir == 0)
            {
                file_path = "/";  //!< Assign to just the root directory
                return WARNING;
            }
            else
            {
                file_path = file_path.substr(0, parent_dir);  //!< Assign to the substring
                return SUCCESS;
            }
        }
    }

    EReturn deepCopy(tinyxml2::XMLHandle & parent, tinyxml2::XMLHandle & child)
    {
        //!< First copy the child to the parent
        if (!parent.ToNode())
        {
            return WARNING;
        }
        if (!child.ToNode())
        {
            return WARNING;
        }
        tinyxml2::XMLNode * node_ptr =
                parent.ToNode()->InsertEndChild(child.ToNode()->ShallowClone(parent.ToNode()->GetDocument()));
        if (node_ptr == 0)
        {
            return FAILURE;
        }
        // Here we are first performing a shallow clone to assign the child node as a node of the parent's document and then moving that to be actually a child of the parent

        //!< Now iterate recursively on its children
        tinyxml2::XMLHandle grandchild(child.FirstChild());
        tinyxml2::XMLHandle new_child(node_ptr);
        EReturn ret_val = SUCCESS;
        while (grandchild.ToNode() and ok(ret_val))
        {
            EReturn aux_ret = deepCopy(new_child, grandchild);
            if (aux_ret)
            {
                ret_val = aux_ret;
            }

            grandchild = grandchild.NextSibling();
        }

        return ret_val;
    }

    EReturn parseIncludes(tinyxml2::XMLHandle & handle, std::string directory)
    {
        //!< Temporaries
        EReturn ret_val = SUCCESS;
        std::string temp_path = directory;
        tinyxml2::XMLDocument doc;

        //!< First see if there are any includes at this level and resolve them:
        tinyxml2::XMLHandle include_handle(handle.FirstChildElement("include"));
        while (include_handle.ToElement())  //!< While a valid pointer
        {
            //!< First get the file attribute
            const char * file_path = include_handle.ToElement()->Attribute("file");
            if (file_path == nullptr)
            {
                INDICATE_FAILURE
                ;
                return PAR_ERR;
            }
            temp_path = directory.append(file_path);  //!< Append to the current working directory

            //!< load the document
            if (doc.LoadFile(temp_path.c_str()) != tinyxml2::XML_NO_ERROR)
            {
                INDICATE_FAILURE
                ;
                return PAR_ERR;
            }
            if (!doc.RootElement())
            {
                INDICATE_FAILURE
                ;
                return PAR_ERR;
            }  //!< If no root element!

            //!< Change the scope (file-path) for this node which just got included
            EReturn aux_rtn = resolveParent(temp_path);
            temp_path.append("/");
            if (aux_rtn)
            {
                ret_val = aux_rtn;
            }
            if (!ok(ret_val))
            {
                INDICATE_FAILURE
                ;
                return ret_val;
            }
            doc.RootElement()->SetAttribute("current_path_scope", temp_path.c_str());

            //!< Now actually resolve the xml-structure
            tinyxml2::XMLHandle sub_tree(doc.RootElement());
            aux_rtn = deepCopy(handle, sub_tree); //!< Note that the ordering is no longer maintained at this level (i.e. the included tag will go at the end)
            if (aux_rtn)
            {
                ret_val = aux_rtn;
            }
            if (!ok(ret_val))
            {
                INDICATE_FAILURE
                ;
                return ret_val;
            }
            handle.ToNode()->DeleteChild(include_handle.ToNode());   //!< Delete the node handle;

            //!< Prepare for next <include> which now will be the first child element of the name
            include_handle = handle.FirstChildElement("include");
            doc.Clear();
        }

        //!< Now iterate recursively over the children
        tinyxml2::XMLHandle child_handle(handle.FirstChild());
        while (child_handle.ToElement()) //!< While a valid element (cannot be text etc...)
        {
            //!< Temporary
            EReturn aux_rtn;

            //!< Check if scope available, and if so use it
            const char * scope_path = child_handle.ToElement()->Attribute("current_path_scope");
            if (scope_path != nullptr)
            {
                aux_rtn = parseIncludes(child_handle, scope_path);
            }
            else
            {
                aux_rtn = parseIncludes(child_handle, directory);
            }

            //!< Error Checking
            if (aux_rtn)
            {
                ret_val = aux_rtn;
            }
            if (!ok(ret_val))
            {
                INDICATE_FAILURE
                ;
                return ret_val;
            }

            //!< Prepare for next iteration
            child_handle = child_handle.NextSibling();
        }

        return ret_val;
    }

    EReturn loadOBJ(std::string & data, Eigen::VectorXi& tri, Eigen::VectorXd& vert)
    {
        std::stringstream ss(data);
        std::string line;
        tri.resize(0, 1);
        vert.resize(0, 1);
        int vn = 0, tn = 0;
        double v[3];
        int vv[9];
        while (std::getline(ss, line))
        {
            if (line.compare(0, 2, "v ") == 0)
            {

                vert.conservativeResize((vn + 1) * 3);
                std::stringstream sss(line.substr(2));
                sss >> v[0] >> v[1] >> v[2];
                vert(vn * 3) = v[0];
                vert(vn * 3 + 1) = v[1];
                vert(vn * 3 + 2) = v[2];
                vn++;
            }
            else if (line.compare(0, 2, "f ") == 0)
            {
                std::stringstream sss(line.substr(2));
                int i;
                for (i = 0; i < 9 && sss >> vv[i]; i++)
                {
                    while (sss.peek() == '/' || sss.peek() == ' ')
                        sss.ignore();
                }
                if (i < 8)
                {
                    INDICATE_FAILURE
                    ;
                    return PAR_ERR;
                }
                tri.conservativeResize((tn + 1) * 3);
                tri(tn * 3) = vv[0] - 1;
                tri(tn * 3 + 1) = vv[3] - 1;
                tri(tn * 3 + 2) = vv[6] - 1;
                tn++;
            }
        }

        return SUCCESS;
    }

    EReturn getJSON(const rapidjson::Value& a, Eigen::VectorXd& ret)
    {
        if(a.IsArray())
        {
            ret.resize(a.Size());
            for(int i=0;i<a.Size();i++)
            {
                if(a[i].IsNumber())
                {
                    ret(i)=a[i].GetDouble();
                }
                else
                {
                    INDICATE_FAILURE;
                    return FAILURE;
                }
            }
            return SUCCESS;
        }
        else
        {
            INDICATE_FAILURE;
            return FAILURE;
        }
    }

    EReturn getJSON(const rapidjson::Value& a, std::vector<std::string>& ret)
    {
        if(a.IsArray())
        {
            ret.resize(a.Size());
            for(int i=0;i<a.Size();i++)
            {
                ret[i]=a[i].GetString();
            }
            return SUCCESS;
        }
        else
        {
            INDICATE_FAILURE;
            return FAILURE;
        }
    }

    EReturn getJSON(const rapidjson::Value& a, double& ret)
    {
        if(a.IsNumber())
        {
            ret=a.GetDouble();
            return SUCCESS;
        }
        else
        {
            INDICATE_FAILURE;
            return FAILURE;
        }
    }

    EReturn getJSON(const rapidjson::Value& a, int& ret)
    {
        if(a.IsInt())
        {
            ret=a.GetInt();
            return SUCCESS;
        }
        else
        {
            INDICATE_FAILURE;
            return FAILURE;
        }
    }

    EReturn getJSON(const rapidjson::Value& a, std::string& ret)
    {
        ret=a.GetString();
        return SUCCESS;
    }

    EReturn getJSON(const rapidjson::Value& a, KDL::Frame& ret)
    {
        if(a.IsObject())
        {
            Eigen::VectorXd pos(3),rot(4);
            if(ok(getJSON(a["position"]["__ndarray__"],pos)) && ok(getJSON(a["quaternion"]["__ndarray__"],rot)))
            {
                rot=rot/rot.norm();
                ret=KDL::Frame(KDL::Rotation::Quaternion(rot(1),rot(2),rot(3),rot(0)),KDL::Vector(pos(0),pos(1),pos(2)));
                return SUCCESS;
            }
            else
            {
                INDICATE_FAILURE;
                return FAILURE;
            }
        }
        else
        {
            INDICATE_FAILURE;
            return FAILURE;
        }
    }
=======
	EReturn saveMatrix(std::string file_name, const Eigen::Ref<const Eigen::MatrixXd> mat)
	{
		std::ofstream myfile;
		myfile.open(file_name);
		if (myfile.good())
		{
			myfile << mat;
			myfile.close();
			return SUCCESS;
		}
		else
		{
			myfile.close();
			return FAILURE;
		}
	}

	bool ok(const EReturn & value)
	{
		return (value == SUCCESS || value == WARNING || value == CANCELLED);
	}

	EReturn getMatrix(const tinyxml2::XMLElement & xml_matrix, Eigen::MatrixXd & eigen_matrix)
	{
		int dimension = 0;

		if (xml_matrix.QueryIntAttribute("dim", &dimension) != tinyxml2::XML_NO_ERROR)
		{
			INDICATE_FAILURE
			;
			eigen_matrix = Eigen::MatrixXd(); //!< Null matrix again
			return PAR_ERR;
		}

		if (dimension < 1)
		{
			INDICATE_FAILURE
			;
			eigen_matrix = Eigen::MatrixXd(); //!< Null matrix again
			return PAR_ERR;
		}
		eigen_matrix.resize(dimension, dimension);

		if (!xml_matrix.GetText())
		{
			INDICATE_FAILURE
			;
			eigen_matrix = Eigen::MatrixXd(); //!< Null matrix again
			return PAR_ERR;
		}

		std::istringstream text_parser(xml_matrix.GetText());
		double temp_entry;
		for (int i = 0; i < dimension; i++) //!< Note that this does not handle comments!
		{
			for (int j = 0; j < dimension; j++)
			{
				text_parser >> temp_entry;
				if (text_parser.fail() || text_parser.bad()) //!< If a failure other than end of file
				{
					INDICATE_FAILURE
					;
					eigen_matrix.resize(0, 0);
					return PAR_ERR;
				}
				else
				{
					eigen_matrix(i, j) = temp_entry;
				}
			}
		}

		return SUCCESS;
	}

	EReturn getVector(const tinyxml2::XMLElement & xml_vector, Eigen::VectorXd & eigen_vector)
	{
		//!< Temporaries
		double temp_entry;
		int i = 0;

		if (!xml_vector.GetText())
		{
			INDICATE_FAILURE
			;
			eigen_vector = Eigen::VectorXd(); //!< Null matrix again
			return PAR_ERR;
		}
		std::istringstream text_parser(xml_vector.GetText());

		//!< Initialise looping
		text_parser >> temp_entry;
		while (!(text_parser.fail() || text_parser.bad()))  //!< No commenting!
		{
			eigen_vector.conservativeResize(++i); //!< Allocate storage for this entry (by increasing i)
			eigen_vector(i - 1) = temp_entry;
			text_parser >> temp_entry;
		}
		return (i > 0) ? SUCCESS : PAR_ERR;
	}

	EReturn getStdVector(const tinyxml2::XMLElement & xml_vector, std::vector<double> & std_vector)
	{
		//!< Temporaries
		double temp_entry;

		std_vector.resize(0);
		if (!xml_vector.GetText())
		{
			INDICATE_FAILURE
			return PAR_ERR;
		}
		std::istringstream text_parser(xml_vector.GetText());

		//!< Initialise looping
		text_parser >> temp_entry;
		while (!(text_parser.fail() || text_parser.bad()))  //!< No commenting!
		{
			std_vector.push_back(temp_entry); //!< Allocate storage for this entry (by increasing i)
			text_parser >> temp_entry;
		}
		if (std_vector.size() == 0)
		{
			INDICATE_FAILURE
			return PAR_ERR;
		}
		return SUCCESS;
	}

	EReturn getBool(const tinyxml2::XMLElement & xml_vector, bool & val)
	{
		std::vector<bool> tmp;
		if (!ok(getBoolVector(xml_vector, tmp)))
		{
			INDICATE_FAILURE
			return FAILURE;
		}
		val = tmp[0];
		return SUCCESS;
	}
	EReturn getBoolVector(const tinyxml2::XMLElement & xml_vector, std::vector<bool> & bool_vector)
	{
		//!< Temporaries
		int temp_entry;

		bool_vector.resize(0);
		if (!xml_vector.GetText())
		{
			INDICATE_FAILURE
			return PAR_ERR;
		}
		std::istringstream text_parser(xml_vector.GetText());

		//!< Initialise looping
		text_parser >> temp_entry;
		while (!(text_parser.fail() || text_parser.bad()))  //!< No commenting!
		{
			if (temp_entry == 1)
				bool_vector.push_back(true);
			else
				bool_vector.push_back(false);
			text_parser >> temp_entry;
		}
		if (bool_vector.size() == 0)
		{
			INDICATE_FAILURE
			return PAR_ERR;
		}
		return SUCCESS;
	}

	EReturn getDouble(const tinyxml2::XMLElement & xml_value, double & value)
	{
		if (!xml_value.GetText())
		{
			INDICATE_FAILURE
			;
			return PAR_ERR;
		}
		std::istringstream text_parser(xml_value.GetText());

		text_parser >> value;
		if (!(text_parser.fail() || text_parser.bad()))
		{
			return SUCCESS;
		}
		else
		{
			return PAR_ERR;
		}
	}

	EReturn getInt(const tinyxml2::XMLElement & xml_value, int & value)
	{
		if (!xml_value.GetText())
		{
			INDICATE_FAILURE
			return PAR_ERR;
		}
		std::istringstream text_parser(xml_value.GetText());

		text_parser >> value;
		if (!(text_parser.fail() || text_parser.bad()))
		{
			return SUCCESS;
		}
		else
		{
			return PAR_ERR;
		}
	}

	EReturn getList(const tinyxml2::XMLElement & xml_value, std::vector<std::string> & value)
	{
		std::stringstream ss(xml_value.GetText());
		std::string item;
		while (std::getline(ss, item, ' '))
		{
			value.push_back(item);
		}
		if (value.size() == 0)
			return FAILURE;
		return SUCCESS;
	}
	EReturn resolveParent(std::string & file_path)
	{
		size_t parent_dir = file_path.find_last_of('/');  //!< Find the last forward slash

		if (parent_dir == std::string::npos)
		{
			return PAR_ERR;
		}
		else
		{
			if (parent_dir == 0)
			{
				file_path = "/";  //!< Assign to just the root directory
				return WARNING;
			}
			else
			{
				file_path = file_path.substr(0, parent_dir);  //!< Assign to the substring
				return SUCCESS;
			}
		}
	}

	EReturn deepCopy(tinyxml2::XMLHandle & parent, tinyxml2::XMLHandle & child)
	{
		//!< First copy the child to the parent
		if (!parent.ToNode())
		{
			return WARNING;
		}
		if (!child.ToNode())
		{
			return WARNING;
		}
		tinyxml2::XMLNode * node_ptr =
				parent.ToNode()->InsertEndChild(child.ToNode()->ShallowClone(parent.ToNode()->GetDocument()));
		if (node_ptr == 0)
		{
			return FAILURE;
		}
		// Here we are first performing a shallow clone to assign the child node as a node of the parent's document and then moving that to be actually a child of the parent

		//!< Now iterate recursively on its children
		tinyxml2::XMLHandle grandchild(child.FirstChild());
		tinyxml2::XMLHandle new_child(node_ptr);
		EReturn ret_val = SUCCESS;
		while (grandchild.ToNode() and ok(ret_val))
		{
			EReturn aux_ret = deepCopy(new_child, grandchild);
			if (aux_ret)
			{
				ret_val = aux_ret;
			}

			grandchild = grandchild.NextSibling();
		}

		return ret_val;
	}

	EReturn parseIncludes(tinyxml2::XMLHandle & handle, std::string directory)
	{
		//!< Temporaries
		EReturn ret_val = SUCCESS;
		std::string temp_path = directory;
		tinyxml2::XMLDocument doc;

		//!< First see if there are any includes at this level and resolve them:
		tinyxml2::XMLHandle include_handle(handle.FirstChildElement("include"));
		while (include_handle.ToElement())  //!< While a valid pointer
		{
			//!< First get the file attribute
			const char * file_path = include_handle.ToElement()->Attribute("file");
			if (file_path == nullptr)
			{
				INDICATE_FAILURE
				;
				return PAR_ERR;
			}
			temp_path = directory.append(file_path);  //!< Append to the current working directory

			//!< load the document
			if (doc.LoadFile(temp_path.c_str()) != tinyxml2::XML_NO_ERROR)
			{
				INDICATE_FAILURE
				;
				return PAR_ERR;
			}
			if (!doc.RootElement())
			{
				INDICATE_FAILURE
				;
				return PAR_ERR;
			}  //!< If no root element!

			//!< Change the scope (file-path) for this node which just got included
			EReturn aux_rtn = resolveParent(temp_path);
			temp_path.append("/");
			if (aux_rtn)
			{
				ret_val = aux_rtn;
			}
			if (!ok(ret_val))
			{
				INDICATE_FAILURE
				;
				return ret_val;
			}
			doc.RootElement()->SetAttribute("current_path_scope", temp_path.c_str());

			//!< Now actually resolve the xml-structure
			tinyxml2::XMLHandle sub_tree(doc.RootElement());
			aux_rtn = deepCopy(handle, sub_tree); //!< Note that the ordering is no longer maintained at this level (i.e. the included tag will go at the end)
			if (aux_rtn)
			{
				ret_val = aux_rtn;
			}
			if (!ok(ret_val))
			{
				INDICATE_FAILURE
				;
				return ret_val;
			}
			handle.ToNode()->DeleteChild(include_handle.ToNode());   //!< Delete the node handle;

			//!< Prepare for next <include> which now will be the first child element of the name
			include_handle = handle.FirstChildElement("include");
			doc.Clear();
		}

		//!< Now iterate recursively over the children
		tinyxml2::XMLHandle child_handle(handle.FirstChild());
		while (child_handle.ToElement()) //!< While a valid element (cannot be text etc...)
		{
			//!< Temporary
			EReturn aux_rtn;

			//!< Check if scope available, and if so use it
			const char * scope_path = child_handle.ToElement()->Attribute("current_path_scope");
			if (scope_path != nullptr)
			{
				aux_rtn = parseIncludes(child_handle, scope_path);
			}
			else
			{
				aux_rtn = parseIncludes(child_handle, directory);
			}

			//!< Error Checking
			if (aux_rtn)
			{
				ret_val = aux_rtn;
			}
			if (!ok(ret_val))
			{
				INDICATE_FAILURE
				;
				return ret_val;
			}

			//!< Prepare for next iteration
			child_handle = child_handle.NextSibling();
		}

		return ret_val;
	}

	EReturn loadOBJ(std::string & data, Eigen::VectorXi& tri, Eigen::VectorXd& vert)
	{
		std::stringstream ss(data);
		std::string line;
		tri.resize(0, 1);
		vert.resize(0, 1);
		int vn = 0, tn = 0;
		double v[3];
		int vv[9];
		while (std::getline(ss, line))
		{
			if (line.compare(0, 2, "v ") == 0)
			{

				vert.conservativeResize((vn + 1) * 3);
				std::stringstream sss(line.substr(2));
				sss >> v[0] >> v[1] >> v[2];
				vert(vn * 3) = v[0];
				vert(vn * 3 + 1) = v[1];
				vert(vn * 3 + 2) = v[2];
				vn++;
			}
			else if (line.compare(0, 2, "f ") == 0)
			{
				std::stringstream sss(line.substr(2));
				int i;
				for (i = 0; i < 9 && sss >> vv[i]; i++)
				{
					while (sss.peek() == '/' || sss.peek() == ' ')
						sss.ignore();
				}
				if (i < 8)
				{
					INDICATE_FAILURE
					;
					return PAR_ERR;
				}
				tri.conservativeResize((tn + 1) * 3);
				tri(tn * 3) = vv[0] - 1;
				tri(tn * 3 + 1) = vv[3] - 1;
				tri(tn * 3 + 2) = vv[6] - 1;
				tn++;
			}
		}

		return SUCCESS;
	}

	EReturn getJSON(const rapidjson::Value& a, Eigen::VectorXd& ret)
	{
		if (a.IsArray())
		{
			ret.resize(a.Size());
			for (int i = 0; i < a.Size(); i++)
			{
				if (a[i].IsDouble())
				{
					ret(i) = a[i].GetDouble();
				}
				else
				{
					INDICATE_FAILURE
					;
					return FAILURE;
				}
			}
			return SUCCESS;
		}
		else
		{
			INDICATE_FAILURE
			;
			return FAILURE;
		}
	}

	EReturn getJSON(const rapidjson::Value& a, double& ret)
	{
		if (a.IsDouble())
		{
			ret = a.GetDouble();
			return SUCCESS;
		}
		else
		{
			INDICATE_FAILURE
			;
			return FAILURE;
		}
	}

	EReturn getJSON(const rapidjson::Value& a, int& ret)
	{
		if (a.IsInt())
		{
			ret = a.GetInt();
			return SUCCESS;
		}
		else
		{
			INDICATE_FAILURE
			;
			return FAILURE;
		}
	}

	EReturn getJSON(const rapidjson::Value& a, std::string& ret)
	{
		ret = a.GetString();
		return SUCCESS;
	}

	EReturn getJSON(const rapidjson::Value& a, KDL::Frame& ret)
	{
		if (a.IsObject())
		{
			Eigen::VectorXd pos(3), rot(4);
			if (ok(getJSON(a["position"]["__ndarray__"], pos))
					&& ok(getJSON(a["quaternion"]["__ndarray__"], rot)))
			{
				rot = rot / rot.norm();
				ret =
						KDL::Frame(KDL::Rotation::Quaternion(rot(1), rot(2), rot(3), rot(0)), KDL::Vector(pos(0), pos(1), pos(2)));
				return SUCCESS;
			}
			else
			{
				INDICATE_FAILURE
				;
				return FAILURE;
			}
		}
		else
		{
			INDICATE_FAILURE
			;
			return FAILURE;
		}
	}

	EReturn vectorExoticaToEigen(const exotica::Vector & exotica, Eigen::VectorXd & eigen)
	{
		eigen.resize(exotica.data.size());
		for (int i = 0; i < exotica.data.size(); i++)
			eigen(i) = exotica.data[i];
		return SUCCESS;
	}

	EReturn vectorEigenToExotica(Eigen::VectorXd eigen, exotica::Vector & exotica)
	{
		exotica.data.resize(eigen.rows());
		for (int i = 0; i < eigen.rows(); i++)
			exotica.data[i] = eigen(i);
		return SUCCESS;
	}

	EReturn matrixExoticaToEigen(const exotica::Matrix & exotica, Eigen::MatrixXd & eigen)
	{
		if (exotica.col == 0 || exotica.row == 0 || exotica.data.size() == 0)
		{
			ERROR("Matrix conversion failed, no data in the matrix.");
			return FAILURE;
		}
		if (exotica.col * exotica.row != exotica.data.size())
		{
			ERROR("Matrix conversion failed, size mismatch."<<exotica.col<<" * "<<exotica.row<<" != "<<exotica.data.size());
			return FAILURE;
		}
		eigen.resize(exotica.row, exotica.col);
		int cnt = 0;
		for (int r = 0; r < exotica.row; r++)
			for (int c = 0; c < exotica.col; c++)
			{
				eigen(r, c) = exotica.data[cnt];
				cnt++;
			}
		return SUCCESS;
	}

	EReturn matrixEigenToExotica(const Eigen::MatrixXd & eigen, exotica::Matrix & exotica)
	{
		exotica.row = eigen.rows();
		exotica.col = eigen.cols();
		exotica.data.resize(exotica.col * exotica.row);
		int cnt = 0;
		for (int r = 0; r < exotica.row; r++)
			for (int c = 0; c < exotica.col; c++)
			{
				exotica.data[cnt] = eigen(r, c);
				cnt++;
			}
		return SUCCESS;
	}
>>>>>>> 287f4574
}<|MERGE_RESOLUTION|>--- conflicted
+++ resolved
@@ -4,7 +4,6 @@
 namespace exotica
 {
 
-<<<<<<< HEAD
     EReturn saveMatrix(std::string file_name, const Eigen::Ref<const Eigen::MatrixXd> mat)
     {
         std::ofstream myfile;
@@ -550,537 +549,6 @@
             return FAILURE;
         }
     }
-=======
-	EReturn saveMatrix(std::string file_name, const Eigen::Ref<const Eigen::MatrixXd> mat)
-	{
-		std::ofstream myfile;
-		myfile.open(file_name);
-		if (myfile.good())
-		{
-			myfile << mat;
-			myfile.close();
-			return SUCCESS;
-		}
-		else
-		{
-			myfile.close();
-			return FAILURE;
-		}
-	}
-
-	bool ok(const EReturn & value)
-	{
-		return (value == SUCCESS || value == WARNING || value == CANCELLED);
-	}
-
-	EReturn getMatrix(const tinyxml2::XMLElement & xml_matrix, Eigen::MatrixXd & eigen_matrix)
-	{
-		int dimension = 0;
-
-		if (xml_matrix.QueryIntAttribute("dim", &dimension) != tinyxml2::XML_NO_ERROR)
-		{
-			INDICATE_FAILURE
-			;
-			eigen_matrix = Eigen::MatrixXd(); //!< Null matrix again
-			return PAR_ERR;
-		}
-
-		if (dimension < 1)
-		{
-			INDICATE_FAILURE
-			;
-			eigen_matrix = Eigen::MatrixXd(); //!< Null matrix again
-			return PAR_ERR;
-		}
-		eigen_matrix.resize(dimension, dimension);
-
-		if (!xml_matrix.GetText())
-		{
-			INDICATE_FAILURE
-			;
-			eigen_matrix = Eigen::MatrixXd(); //!< Null matrix again
-			return PAR_ERR;
-		}
-
-		std::istringstream text_parser(xml_matrix.GetText());
-		double temp_entry;
-		for (int i = 0; i < dimension; i++) //!< Note that this does not handle comments!
-		{
-			for (int j = 0; j < dimension; j++)
-			{
-				text_parser >> temp_entry;
-				if (text_parser.fail() || text_parser.bad()) //!< If a failure other than end of file
-				{
-					INDICATE_FAILURE
-					;
-					eigen_matrix.resize(0, 0);
-					return PAR_ERR;
-				}
-				else
-				{
-					eigen_matrix(i, j) = temp_entry;
-				}
-			}
-		}
-
-		return SUCCESS;
-	}
-
-	EReturn getVector(const tinyxml2::XMLElement & xml_vector, Eigen::VectorXd & eigen_vector)
-	{
-		//!< Temporaries
-		double temp_entry;
-		int i = 0;
-
-		if (!xml_vector.GetText())
-		{
-			INDICATE_FAILURE
-			;
-			eigen_vector = Eigen::VectorXd(); //!< Null matrix again
-			return PAR_ERR;
-		}
-		std::istringstream text_parser(xml_vector.GetText());
-
-		//!< Initialise looping
-		text_parser >> temp_entry;
-		while (!(text_parser.fail() || text_parser.bad()))  //!< No commenting!
-		{
-			eigen_vector.conservativeResize(++i); //!< Allocate storage for this entry (by increasing i)
-			eigen_vector(i - 1) = temp_entry;
-			text_parser >> temp_entry;
-		}
-		return (i > 0) ? SUCCESS : PAR_ERR;
-	}
-
-	EReturn getStdVector(const tinyxml2::XMLElement & xml_vector, std::vector<double> & std_vector)
-	{
-		//!< Temporaries
-		double temp_entry;
-
-		std_vector.resize(0);
-		if (!xml_vector.GetText())
-		{
-			INDICATE_FAILURE
-			return PAR_ERR;
-		}
-		std::istringstream text_parser(xml_vector.GetText());
-
-		//!< Initialise looping
-		text_parser >> temp_entry;
-		while (!(text_parser.fail() || text_parser.bad()))  //!< No commenting!
-		{
-			std_vector.push_back(temp_entry); //!< Allocate storage for this entry (by increasing i)
-			text_parser >> temp_entry;
-		}
-		if (std_vector.size() == 0)
-		{
-			INDICATE_FAILURE
-			return PAR_ERR;
-		}
-		return SUCCESS;
-	}
-
-	EReturn getBool(const tinyxml2::XMLElement & xml_vector, bool & val)
-	{
-		std::vector<bool> tmp;
-		if (!ok(getBoolVector(xml_vector, tmp)))
-		{
-			INDICATE_FAILURE
-			return FAILURE;
-		}
-		val = tmp[0];
-		return SUCCESS;
-	}
-	EReturn getBoolVector(const tinyxml2::XMLElement & xml_vector, std::vector<bool> & bool_vector)
-	{
-		//!< Temporaries
-		int temp_entry;
-
-		bool_vector.resize(0);
-		if (!xml_vector.GetText())
-		{
-			INDICATE_FAILURE
-			return PAR_ERR;
-		}
-		std::istringstream text_parser(xml_vector.GetText());
-
-		//!< Initialise looping
-		text_parser >> temp_entry;
-		while (!(text_parser.fail() || text_parser.bad()))  //!< No commenting!
-		{
-			if (temp_entry == 1)
-				bool_vector.push_back(true);
-			else
-				bool_vector.push_back(false);
-			text_parser >> temp_entry;
-		}
-		if (bool_vector.size() == 0)
-		{
-			INDICATE_FAILURE
-			return PAR_ERR;
-		}
-		return SUCCESS;
-	}
-
-	EReturn getDouble(const tinyxml2::XMLElement & xml_value, double & value)
-	{
-		if (!xml_value.GetText())
-		{
-			INDICATE_FAILURE
-			;
-			return PAR_ERR;
-		}
-		std::istringstream text_parser(xml_value.GetText());
-
-		text_parser >> value;
-		if (!(text_parser.fail() || text_parser.bad()))
-		{
-			return SUCCESS;
-		}
-		else
-		{
-			return PAR_ERR;
-		}
-	}
-
-	EReturn getInt(const tinyxml2::XMLElement & xml_value, int & value)
-	{
-		if (!xml_value.GetText())
-		{
-			INDICATE_FAILURE
-			return PAR_ERR;
-		}
-		std::istringstream text_parser(xml_value.GetText());
-
-		text_parser >> value;
-		if (!(text_parser.fail() || text_parser.bad()))
-		{
-			return SUCCESS;
-		}
-		else
-		{
-			return PAR_ERR;
-		}
-	}
-
-	EReturn getList(const tinyxml2::XMLElement & xml_value, std::vector<std::string> & value)
-	{
-		std::stringstream ss(xml_value.GetText());
-		std::string item;
-		while (std::getline(ss, item, ' '))
-		{
-			value.push_back(item);
-		}
-		if (value.size() == 0)
-			return FAILURE;
-		return SUCCESS;
-	}
-	EReturn resolveParent(std::string & file_path)
-	{
-		size_t parent_dir = file_path.find_last_of('/');  //!< Find the last forward slash
-
-		if (parent_dir == std::string::npos)
-		{
-			return PAR_ERR;
-		}
-		else
-		{
-			if (parent_dir == 0)
-			{
-				file_path = "/";  //!< Assign to just the root directory
-				return WARNING;
-			}
-			else
-			{
-				file_path = file_path.substr(0, parent_dir);  //!< Assign to the substring
-				return SUCCESS;
-			}
-		}
-	}
-
-	EReturn deepCopy(tinyxml2::XMLHandle & parent, tinyxml2::XMLHandle & child)
-	{
-		//!< First copy the child to the parent
-		if (!parent.ToNode())
-		{
-			return WARNING;
-		}
-		if (!child.ToNode())
-		{
-			return WARNING;
-		}
-		tinyxml2::XMLNode * node_ptr =
-				parent.ToNode()->InsertEndChild(child.ToNode()->ShallowClone(parent.ToNode()->GetDocument()));
-		if (node_ptr == 0)
-		{
-			return FAILURE;
-		}
-		// Here we are first performing a shallow clone to assign the child node as a node of the parent's document and then moving that to be actually a child of the parent
-
-		//!< Now iterate recursively on its children
-		tinyxml2::XMLHandle grandchild(child.FirstChild());
-		tinyxml2::XMLHandle new_child(node_ptr);
-		EReturn ret_val = SUCCESS;
-		while (grandchild.ToNode() and ok(ret_val))
-		{
-			EReturn aux_ret = deepCopy(new_child, grandchild);
-			if (aux_ret)
-			{
-				ret_val = aux_ret;
-			}
-
-			grandchild = grandchild.NextSibling();
-		}
-
-		return ret_val;
-	}
-
-	EReturn parseIncludes(tinyxml2::XMLHandle & handle, std::string directory)
-	{
-		//!< Temporaries
-		EReturn ret_val = SUCCESS;
-		std::string temp_path = directory;
-		tinyxml2::XMLDocument doc;
-
-		//!< First see if there are any includes at this level and resolve them:
-		tinyxml2::XMLHandle include_handle(handle.FirstChildElement("include"));
-		while (include_handle.ToElement())  //!< While a valid pointer
-		{
-			//!< First get the file attribute
-			const char * file_path = include_handle.ToElement()->Attribute("file");
-			if (file_path == nullptr)
-			{
-				INDICATE_FAILURE
-				;
-				return PAR_ERR;
-			}
-			temp_path = directory.append(file_path);  //!< Append to the current working directory
-
-			//!< load the document
-			if (doc.LoadFile(temp_path.c_str()) != tinyxml2::XML_NO_ERROR)
-			{
-				INDICATE_FAILURE
-				;
-				return PAR_ERR;
-			}
-			if (!doc.RootElement())
-			{
-				INDICATE_FAILURE
-				;
-				return PAR_ERR;
-			}  //!< If no root element!
-
-			//!< Change the scope (file-path) for this node which just got included
-			EReturn aux_rtn = resolveParent(temp_path);
-			temp_path.append("/");
-			if (aux_rtn)
-			{
-				ret_val = aux_rtn;
-			}
-			if (!ok(ret_val))
-			{
-				INDICATE_FAILURE
-				;
-				return ret_val;
-			}
-			doc.RootElement()->SetAttribute("current_path_scope", temp_path.c_str());
-
-			//!< Now actually resolve the xml-structure
-			tinyxml2::XMLHandle sub_tree(doc.RootElement());
-			aux_rtn = deepCopy(handle, sub_tree); //!< Note that the ordering is no longer maintained at this level (i.e. the included tag will go at the end)
-			if (aux_rtn)
-			{
-				ret_val = aux_rtn;
-			}
-			if (!ok(ret_val))
-			{
-				INDICATE_FAILURE
-				;
-				return ret_val;
-			}
-			handle.ToNode()->DeleteChild(include_handle.ToNode());   //!< Delete the node handle;
-
-			//!< Prepare for next <include> which now will be the first child element of the name
-			include_handle = handle.FirstChildElement("include");
-			doc.Clear();
-		}
-
-		//!< Now iterate recursively over the children
-		tinyxml2::XMLHandle child_handle(handle.FirstChild());
-		while (child_handle.ToElement()) //!< While a valid element (cannot be text etc...)
-		{
-			//!< Temporary
-			EReturn aux_rtn;
-
-			//!< Check if scope available, and if so use it
-			const char * scope_path = child_handle.ToElement()->Attribute("current_path_scope");
-			if (scope_path != nullptr)
-			{
-				aux_rtn = parseIncludes(child_handle, scope_path);
-			}
-			else
-			{
-				aux_rtn = parseIncludes(child_handle, directory);
-			}
-
-			//!< Error Checking
-			if (aux_rtn)
-			{
-				ret_val = aux_rtn;
-			}
-			if (!ok(ret_val))
-			{
-				INDICATE_FAILURE
-				;
-				return ret_val;
-			}
-
-			//!< Prepare for next iteration
-			child_handle = child_handle.NextSibling();
-		}
-
-		return ret_val;
-	}
-
-	EReturn loadOBJ(std::string & data, Eigen::VectorXi& tri, Eigen::VectorXd& vert)
-	{
-		std::stringstream ss(data);
-		std::string line;
-		tri.resize(0, 1);
-		vert.resize(0, 1);
-		int vn = 0, tn = 0;
-		double v[3];
-		int vv[9];
-		while (std::getline(ss, line))
-		{
-			if (line.compare(0, 2, "v ") == 0)
-			{
-
-				vert.conservativeResize((vn + 1) * 3);
-				std::stringstream sss(line.substr(2));
-				sss >> v[0] >> v[1] >> v[2];
-				vert(vn * 3) = v[0];
-				vert(vn * 3 + 1) = v[1];
-				vert(vn * 3 + 2) = v[2];
-				vn++;
-			}
-			else if (line.compare(0, 2, "f ") == 0)
-			{
-				std::stringstream sss(line.substr(2));
-				int i;
-				for (i = 0; i < 9 && sss >> vv[i]; i++)
-				{
-					while (sss.peek() == '/' || sss.peek() == ' ')
-						sss.ignore();
-				}
-				if (i < 8)
-				{
-					INDICATE_FAILURE
-					;
-					return PAR_ERR;
-				}
-				tri.conservativeResize((tn + 1) * 3);
-				tri(tn * 3) = vv[0] - 1;
-				tri(tn * 3 + 1) = vv[3] - 1;
-				tri(tn * 3 + 2) = vv[6] - 1;
-				tn++;
-			}
-		}
-
-		return SUCCESS;
-	}
-
-	EReturn getJSON(const rapidjson::Value& a, Eigen::VectorXd& ret)
-	{
-		if (a.IsArray())
-		{
-			ret.resize(a.Size());
-			for (int i = 0; i < a.Size(); i++)
-			{
-				if (a[i].IsDouble())
-				{
-					ret(i) = a[i].GetDouble();
-				}
-				else
-				{
-					INDICATE_FAILURE
-					;
-					return FAILURE;
-				}
-			}
-			return SUCCESS;
-		}
-		else
-		{
-			INDICATE_FAILURE
-			;
-			return FAILURE;
-		}
-	}
-
-	EReturn getJSON(const rapidjson::Value& a, double& ret)
-	{
-		if (a.IsDouble())
-		{
-			ret = a.GetDouble();
-			return SUCCESS;
-		}
-		else
-		{
-			INDICATE_FAILURE
-			;
-			return FAILURE;
-		}
-	}
-
-	EReturn getJSON(const rapidjson::Value& a, int& ret)
-	{
-		if (a.IsInt())
-		{
-			ret = a.GetInt();
-			return SUCCESS;
-		}
-		else
-		{
-			INDICATE_FAILURE
-			;
-			return FAILURE;
-		}
-	}
-
-	EReturn getJSON(const rapidjson::Value& a, std::string& ret)
-	{
-		ret = a.GetString();
-		return SUCCESS;
-	}
-
-	EReturn getJSON(const rapidjson::Value& a, KDL::Frame& ret)
-	{
-		if (a.IsObject())
-		{
-			Eigen::VectorXd pos(3), rot(4);
-			if (ok(getJSON(a["position"]["__ndarray__"], pos))
-					&& ok(getJSON(a["quaternion"]["__ndarray__"], rot)))
-			{
-				rot = rot / rot.norm();
-				ret =
-						KDL::Frame(KDL::Rotation::Quaternion(rot(1), rot(2), rot(3), rot(0)), KDL::Vector(pos(0), pos(1), pos(2)));
-				return SUCCESS;
-			}
-			else
-			{
-				INDICATE_FAILURE
-				;
-				return FAILURE;
-			}
-		}
-		else
-		{
-			INDICATE_FAILURE
-			;
-			return FAILURE;
-		}
-	}
 
 	EReturn vectorExoticaToEigen(const exotica::Vector & exotica, Eigen::VectorXd & eigen)
 	{
@@ -1135,5 +603,4 @@
 			}
 		return SUCCESS;
 	}
->>>>>>> 287f4574
 }
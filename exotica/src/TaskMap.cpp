--- conflicted
+++ resolved
@@ -98,59 +98,6 @@
 		segment_handle = segment_handle.NextSiblingElement("limb");
 	}
 
-<<<<<<< HEAD
-	std::vector<std::string> tmp_eff(0);
-	std::vector<KDL::Frame> tmp_offset(0);
-
-	tinyxml2::XMLHandle segment_handle(handle.FirstChildElement("EndEffector").FirstChildElement("limb"));
-	while (segment_handle.ToElement())
-	{
-		if (!segment_handle.ToElement()->Attribute("segment"))
-		{
-			INDICATE_FAILURE
-			return FAILURE;
-		}
-		tmp_eff.push_back(segment_handle.ToElement()->Attribute("segment"));
-		KDL::Frame temp_frame = KDL::Frame::Identity(); //!< Initialise to identity
-		if (segment_handle.FirstChildElement("vector").ToElement())
-		{
-			Eigen::VectorXd temp_vector;
-			if (!ok(getVector(*(segment_handle.FirstChildElement("vector").ToElement()), temp_vector)))
-			{
-				INDICATE_FAILURE
-				return FAILURE;
-			}
-			if (temp_vector.size() != 3)
-			{
-				return FAILURE;
-			}
-			temp_frame.p.x(temp_vector(0));
-			temp_frame.p.y(temp_vector(1));
-			temp_frame.p.z(temp_vector(2));
-		}
-		if (segment_handle.FirstChildElement("quaternion").ToElement())
-		{
-			Eigen::VectorXd temp_vector;
-			if (!ok(getVector(*(segment_handle.FirstChildElement("quaternion").ToElement()), temp_vector)))
-			{
-				INDICATE_FAILURE
-				return FAILURE;
-			}
-			if (temp_vector.size() != 4)
-			{
-				INDICATE_FAILURE
-				return FAILURE;
-			}
-			temp_frame.M =
-					KDL::Rotation::Quaternion(temp_vector(1), temp_vector(2), temp_vector(3), temp_vector(0));
-		}
-		tmp_offset.push_back(temp_frame);
-		segment_handle = segment_handle.NextSiblingElement("limb");
-	}
-
-	scene_->appendTaskMap(getObjectName(), tmp_eff, tmp_offset);
-	return initDerived(handle); //!< Call the derived member
-=======
     scene_->appendTaskMap(getObjectName(), tmp_eff, tmp_offset);
     if(ok(initDerived(handle)))
     {
@@ -161,7 +108,6 @@
         ERROR("Failed to initialise task '"<<getObjectName() <<"'");
         return exotica::FAILURE;
     }
->>>>>>> 585ea2cd
 }
 
 exotica::EReturn exotica::TaskMap::phi(Eigen::Ref<Eigen::VectorXd> y, int t)

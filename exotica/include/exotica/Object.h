/***********************************************************************\
|    Object is the base class from which all members of the exotica     |
 |   library should inherit. It currently provides functionality for     |
 |   run-time type identification, through C++ RTTI constructs. It is    |
 |   currently a header-only implementation.                             |
 |                                                                       |
 |           Developer: Michael Camilleri (mcamnadur@gmail.com)          |
 |                    Last Edited: 12 - March - 2014                     |
 \***********************************************************************/

#ifndef EXOTICA_OBJECT_H
#define EXOTICA_OBJECT_H

#include <typeinfo> //!< The RTTI Functionality of C++
#include <cxxabi.h> //!< The demangler for gcc... this makes this system dependent!
#include <string>   //!< C++ type strings
#include <exotica/Tools.h>
#include <exotica/Server.h>
namespace exotica
{
	template<typename I, typename BO> class Factory;

	class Object
	{
			template<typename I, typename BO> friend class Factory;
		public:

			/**
			 * \brief Constructor: default
			 */
			Object() :
					ns_("")
			{
				//!< Empty constructor
			}
			;

			virtual ~Object()
			{

			}
			;

			/**
			 * \brief Type Information wrapper: must be virtual so that it is polymorphic...
			 * @return String containing the type of the object
			 */
			inline virtual std::string type()
			{
				int status;
				std::string name;
				char * temp; //!< We need to store this to free the memory!

				temp = abi::__cxa_demangle(typeid(*this).name(), 0, 0, &status);
				name = std::string(temp);
				free(temp);
				return name;
			}
			;
			std::string getObjectName()
			{
				return object_name_;
            };

            virtual EReturn initBase(tinyxml2::XMLHandle & handle, const Server_ptr & server)
			{
                const char* atr = handle.ToElement()->Attribute("name");
                if(atr)
                {
                    object_name_=std::string(atr);
                }
				return SUCCESS;
			}
			;

			//	Namespace, i.e. problem/scene/...etc
<<<<<<< HEAD
			std::string ns_;
=======
            std::string ns_;
>>>>>>> 585ea2cd
			std::string object_name_;
	};
}
#endif<|MERGE_RESOLUTION|>--- conflicted
+++ resolved
@@ -74,11 +74,7 @@
 			;
 
 			//	Namespace, i.e. problem/scene/...etc
-<<<<<<< HEAD
-			std::string ns_;
-=======
             std::string ns_;
->>>>>>> 585ea2cd
 			std::string object_name_;
 	};
 }

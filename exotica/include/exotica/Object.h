/***********************************************************************\
|    Object is the base class from which all members of the exotica     |
 |   library should inherit. It currently provides functionality for     |
 |   run-time type identification, through C++ RTTI constructs. It is    |
 |   currently a header-only implementation.                             |
 |                                                                       |
 |           Developer: Michael Camilleri (mcamnadur@gmail.com)          |
 |                    Last Edited: 12 - March - 2014                     |
 \***********************************************************************/

#ifndef EXOTICA_OBJECT_H
#define EXOTICA_OBJECT_H

#include <typeinfo> //!< The RTTI Functionality of C++
#include <cxxabi.h> //!< The demangler for gcc... this makes this system dependent!
#include <string>   //!< C++ type strings
#include <exotica/Tools.h>
#include <exotica/Server.h>
namespace exotica
{
	template<typename I, typename BO> class Factory;

	class Object
	{
			template<typename I, typename BO> friend class Factory;
		public:

			/**
			 * \brief Constructor: default
			 */
			Object() :
					ns_("")
			{
				//!< Empty constructor
			}
			;

			virtual ~Object()
			{

			}
			;

			/**
			 * \brief Type Information wrapper: must be virtual so that it is polymorphic...
			 * @return String containing the type of the object
			 */
			inline virtual std::string type()
			{
				int status;
				std::string name;
				char * temp; //!< We need to store this to free the memory!

				temp = abi::__cxa_demangle(typeid(*this).name(), 0, 0, &status);
				name = std::string(temp);
				free(temp);
				return name;
			}
			;
			std::string getObjectName()
			{
				return object_name_;
            };

            virtual EReturn initBase(tinyxml2::XMLHandle & handle, const Server_ptr & server)
			{
                const char* atr = handle.ToElement()->Attribute("name");
                if(atr)
                {
                    object_name_=std::string(atr);
                }
				return SUCCESS;
			}
			;

			//	Namespace, i.e. problem/scene/...etc
<<<<<<< HEAD
			std::string ns_;
=======
            std::string ns_;
>>>>>>> 48f60881
			std::string object_name_;
	};
}
#endif<|MERGE_RESOLUTION|>--- conflicted
+++ resolved
@@ -74,11 +74,7 @@
 			;
 
 			//	Namespace, i.e. problem/scene/...etc
-<<<<<<< HEAD
-			std::string ns_;
-=======
             std::string ns_;
->>>>>>> 48f60881
 			std::string object_name_;
 	};
 }

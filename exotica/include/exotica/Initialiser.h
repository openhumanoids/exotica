--- conflicted
+++ resolved
@@ -58,13 +58,8 @@
        */
       EReturn listSolversAndProblems(const std::string & file_name, std::vector<std::string>& problems, std::vector<std::string>& solvers);
 
-<<<<<<< HEAD
       EReturn initialiseProblemJSON(PlanningProblem_ptr problem, const std::string& constraints);
-
-=======
-      EReturn initialiseProblemJSON(PlanningProblem_ptr problem, const std::string& constraints, const std::string& poses);
       EReturn initialiseProblemMoveit(PlanningProblem_ptr problem);
->>>>>>> 287f4574
     private:
 
       /** Class Parameters **/

/*
 * Server.h
 *
 *  Created on: 20 Nov 2014
 *      Author: yiming
 */

#ifndef EXOTICA_INCLUDE_EXOTICA_SERVER_H_
#define EXOTICA_INCLUDE_EXOTICA_SERVER_H_

#include <ros/ros.h>
#include "Tools.h"
#include "tinyxml2/tinyxml2.h"
#include <typeinfo>
#include <Eigen/Dense>
#include <map>
#include <boost/any.hpp>
#include <boost/thread/mutex.hpp>
#include <eigen_conversions/eigen_msg.h>
#include <std_msgs/Bool.h>
#include <std_msgs/Float64MultiArray.h>
#include <std_msgs/Float64.h>
#include <std_msgs/Int64.h>
#include <std_msgs/String.h>
#include <exotica/MeshVertex.h>
#include <exotica/StringList.h>
#include <exotica/BoolList.h>
#include <exotica/Vector.h>
#include <moveit/robot_model_loader/robot_model_loader.h>

namespace exotica
{
	//	EXOTica Parameter type
	template<typename T>
	using EParam = boost::shared_ptr<T>;

	//	Implementation of EXOTica Server class
	class Server
	{

		public:
			/*
			 * \brief	Default Constructor
			 */
			Server();
			Server(const boost::shared_ptr<ros::NodeHandle> & node);

			/*
			 * \brief	Destructor
			 */
			~Server();

			EReturn initialise(tinyxml2::XMLHandle & handle);

			/*
			 * \brief	Create a new parameter entry from an XML handle
			 * @param	ns				namespace
			 * @param	tmp_handle		XML handle
			 */
			EReturn createParam(const std::string & ns, tinyxml2::XMLHandle & tmp_handle);

			/*
			 * \brief	Check if a parameter is exist
			 * @param	name		Parameter name
			 * @return	True if exist, false otherwise
			 */
			bool hasParam(const std::string & name);

			/*
			 * \brief	Get the latest available parameter
			 * @param	name		Parameter name
			 * @param	ptr			Parameter pointer
			 */
			template<typename T>
			EReturn getParam(const std::string & name, EParam<T> & ptr)
			{
				LOCK(param_lock_);
				if (params_.find(name) == params_.end())
				{
					std::cout<<" Exotica Param "<< name<<" does not exist\n";
					listParameters();
					INDICATE_FAILURE
					return FAILURE;
				}
				ptr = boost::any_cast<boost::shared_ptr<T>>(params_.at(name));
				return SUCCESS;
			}

			/*
			 * \brief	Assign new value to the parameter
			 * @param	name		Parameter name
			 * @param	ptr			Pointer to the parameter
			 */
			template<typename T>
			EReturn setParam(const std::string & name, const EParam<T> & ptr)
			{
				LOCK(param_lock_);
				if (params_.find(name) == params_.end())
				{
					INDICATE_FAILURE
					return FAILURE;
				}
				params_.at(name) = ptr;
				return SUCCESS;
			}

			/*
			 * \brief	List all parameters
			 */
			void listParameters();

			/*
			 * \brief	Register a new parameter
			 * @param	ns		Namespace
			 * @param	handle	xml handle
			 * @param	ptr		output pointer
			 */
			template<typename T>
			EReturn registerParam(const std::string & ns, tinyxml2::XMLHandle & handle,
					EParam<T> & ptr)
			{
				if(!handle.ToElement())
				{
					ERROR(ns<<" register parameter failed, check the XML file");
					ptr = boost::shared_ptr<T>(new T());
					return FAILURE;
				}
				std::string name;
				if (handle.ToElement()->Attribute("source"))
				{
					name = handle.ToElement()->Attribute("source");
					if (params_.find(name) != params_.end())
					{
						ptr = boost::any_cast<boost::shared_ptr<T>>(params_.at(name));
						return SUCCESS;
					}
					else
					{
						INDICATE_FAILURE
						return FAILURE;
					}
				}

				//	Check if it is an existing ROS parameter
				name = ns + "/" + handle.ToElement()->Name();
				if (params_.find(name) != params_.end())
				{
					ptr = boost::any_cast<boost::shared_ptr<T>>(params_.at(name));
					return SUCCESS;
				}

				//	If not, create a new parameter entry
				if (handle.ToElement()->Attribute("topic"))
				{
					std::string topic = handle.ToElement()->Attribute("topic");
					//	If a topic is specified
					params_[name] = boost::shared_ptr<T>(new T);
					subs_[name] =
							nh_->subscribe<T>(topic, 1, boost::bind(&exotica::Server::paramCallback<T>, this, _1, params_.at(name)));
				}
                else if(handle.ToElement()->Attribute("rosparam"))
                {
                    std::string rosparam = handle.ToElement()->Attribute("rosparam");
                    if (typeid(T) == typeid(std::string))
                    {
                        std::string val;
                        nh_->getParam(rosparam,val);
                        params_[name] = boost::shared_ptr<std::string>(new std::string(val));
                    }
                    else if(typeid(T) == typeid(double))
                    {
                        double val;
                        nh_->getParam(rosparam,val);
                        params_[name] = boost::shared_ptr<double>(new double(val));
                    }
                    else if(typeid(T) == typeid(int))
                    {
                        int val;
                        nh_->getParam(rosparam,val);
                        params_[name] = boost::shared_ptr<int>(new int(val));
                    }
                    else
                    {
                        std::cout << "ROS parameter " << name << " [" << typeid(T).name() << "] is not supported\n";
                        INDICATE_FAILURE
                        return FAILURE;
                    }
                }
				else
				{
					//	If not topic is specified, it should just contain a static value
					if (typeid(T) == typeid(std_msgs::Bool))
					{
						std_msgs::Bool tmp;
						const char* tmp_str = handle.ToElement()->GetText();
						if (strcmp(tmp_str, "true") == 0)
							tmp.data = true;
						else
							tmp.data = false;
						params_[name] =
								boost::shared_ptr<std_msgs::Bool>(new std_msgs::Bool(tmp));
					}
					else if (typeid(T) == typeid(std_msgs::Int64))
					{
						double tmp;
						if (!ok(getDouble(*handle.ToElement(), tmp)))
						{
							INDICATE_FAILURE
							return FAILURE;
						}
						std_msgs::Int64 val;
						val.data = (int) tmp;
						params_[name] =
								boost::shared_ptr<std_msgs::Int64>(new std_msgs::Int64(val));
					}
					else if (typeid(T) == typeid(std_msgs::Float64))
					{
						double tmp;
						if (!ok(getDouble(*handle.ToElement(), tmp)))
						{
							INDICATE_FAILURE
							return FAILURE;
						}
						std_msgs::Float64 val;
						val.data = tmp;
						params_[name] =
								boost::shared_ptr<std_msgs::Float64>(new std_msgs::Float64(val));
					}
					else if (typeid(T) == typeid(exotica::Vector))
					{
						exotica::Vector vec;
						if (!ok(getStdVector(*handle.ToElement(), vec.data)))
						{
							INDICATE_FAILURE
							return FAILURE;
						}
						params_[name] =
								boost::shared_ptr<exotica::Vector>(new exotica::Vector(vec));
					}
                    else if (typeid(T) == typeid(std_msgs::Bool))
                    {
                        std_msgs::Bool vec;
                        bool b;
                        if (!ok(getBool(*handle.ToElement(), b)))
                        {
                            INDICATE_FAILURE
                            return FAILURE;
                        }
                        vec.data=b;
                        params_[name] =
                                boost::shared_ptr<std_msgs::Bool>(new std_msgs::Bool(vec));
                    }
					else
					{
						std::cout << "Parameter " << name << " [" << typeid(T).name() << "] is not supported\n";
						INDICATE_FAILURE
						return FAILURE;
					}
				}
				ptr = boost::any_cast<boost::shared_ptr<T>>(params_.at(name));
				return SUCCESS;
			}

            /*
             * \brief	Register a parameter to ROS parameter
             * @param	name	Parameter name
             * @param	topic	ROS parameter name
             * @param	ptr		Parameter pointer
             */
            template<typename T>
            EReturn registerRosParam(const std::string & ns, tinyxml2::XMLHandle & handle,
                    EParam<T> & ptr)
            {
                if(!handle.ToElement())
                {
                    ERROR(ns<<" register parameter failed, check the XML file");
                    ptr = boost::shared_ptr<T>(new T());
                    return FAILURE;
                }
                std::string name;
                if (handle.ToElement()->Attribute("source"))
                {
                    name = handle.ToElement()->Attribute("source");
                    if (params_.find(name) != params_.end())
                    {
                        ptr = boost::any_cast<boost::shared_ptr<T>>(params_.at(name));
                        return SUCCESS;
                    }
                    else
                    {
                        INDICATE_FAILURE
                        return FAILURE;
                    }
                }

                //	Check if it is an existing ROS parameter
                name = ns + "/" + handle.ToElement()->Name();
                if (params_.find(name) != params_.end())
                {
                    ptr = boost::any_cast<boost::shared_ptr<T>>(params_.at(name));
                    return SUCCESS;
                }

                //	If not, create a new parameter entry
                if(handle.ToElement()->Attribute("rosparam"))
                {
                    std::string rosparam = handle.ToElement()->Attribute("rosparam");
                    if (typeid(T) == typeid(std::string))
                    {
                        std::string val;
                        nh_->getParam(rosparam,val);
                        params_[name] = boost::shared_ptr<std::string>(new std::string(val));
                    }
                    else if(typeid(T) == typeid(double))
                    {
                        double val;
                        nh_->getParam(rosparam,val);
                        params_[name] = boost::shared_ptr<double>(new double(val));
                    }
                    else if(typeid(T) == typeid(int))
                    {
                        int val;
                        nh_->getParam(rosparam,val);
                        params_[name] = boost::shared_ptr<int>(new int(val));
                    }
                    else
                    {
                        std::cout << "ROS parameter " << name << " [" << typeid(T).name() << "] is not supported\n";
                        INDICATE_FAILURE
                        return FAILURE;
                    }
                }
                ptr = boost::any_cast<boost::shared_ptr<T>>(params_.at(name));
                return SUCCESS;
            }

			/*
			 * \brief	Register a parameter to ROS topic
			 * @param	name	Parameter name
			 * @param	topic	ROS topic
			 * @param	ptr		Parameter pointer
			 */
			template<typename T>
			EReturn registerParam(const std::string & name, const std::string & topic,
					EParam<T> & ptr)
			{
				if (name.compare("") == 0)
				{
					INDICATE_FAILURE
					return FAILURE;
				}

				//	If the parameter is existed, return the pointer
				if (params_.find(name) != params_.end())
				{
					ptr = boost::any_cast<boost::shared_ptr<T>>(params_.at(name));
					return SUCCESS;
				}

				if (topic.compare("") != 0)
				{
					params_[name] = boost::shared_ptr<T>(new T);
					subs_[name] =
							nh_->subscribe<T>(topic, 1, boost::bind(&exotica::Server::paramCallback<T>, this, _1, params_.at(name)));
				}
				else
				{
					INDICATE_FAILURE
					return FAILURE;
				}

				ptr = boost::any_cast<boost::shared_ptr<T>>(params_.at(name));

				return SUCCESS;
			}

			/*
			 * \brief	Register static parameters, since we need to read a particular type from xml,
			 * 			we can not use template. can we?
			 * @param	name	Parameter name
			 * @param	handle	XML handle
			 */
			EReturn registerStatic(const std::string & name, tinyxml2::XMLHandle & handle,
					EParam<int> & ptr)
			{
				double tmp;
				if (!ok(getDouble(*handle.ToElement(), tmp)))
				{
					INDICATE_FAILURE
					return FAILURE;
				}
				int val = tmp;
				*boost::any_cast<boost::shared_ptr<int>>(params_.at(name)) = val;
				return SUCCESS;
			}

			template<typename T>
			ros::Publisher advertise(const std::string &topic, uint32_t queue_size, bool latch =
					false)
			{
				return nh_->advertise<T>(topic, queue_size, latch);
			}

            EReturn getModel(std::string path, robot_model::RobotModelPtr& model);

		private:
			template<typename T>
			void paramCallback(const boost::shared_ptr<T const> & ptr, boost::any & param)
			{
				LOCK(param_lock_);
				*boost::any_cast<boost::shared_ptr<T>>(param) = *ptr;
			}

            /// \brief	The name of this server
			std::string name_;

<<<<<<< HEAD
			//	ROS node handle
=======
            /// \brief	ROS node handle
>>>>>>> 585ea2cd
			boost::shared_ptr<ros::NodeHandle> nh_;

			std::map<std::string, ros::Subscriber> subs_;

            /// \brief	Parameters map <name, parameter pointer>
			std::map<std::string, boost::any> params_;

            /// \brief	<param_name, param_topic>
			std::map<std::string, std::string> topics_;

            /// \brief	Mutex locker
			boost::mutex param_lock_;

            /// \brief Robot model cache
            std::map<std::string, robot_model::RobotModelPtr> robot_models_;
	};

	typedef boost::shared_ptr<Server> Server_ptr;
}

#endif /* EXOTICA_INCLUDE_EXOTICA_SERVER_H_ */<|MERGE_RESOLUTION|>--- conflicted
+++ resolved
@@ -414,11 +414,7 @@
             /// \brief	The name of this server
 			std::string name_;
 
-<<<<<<< HEAD
-			//	ROS node handle
-=======
             /// \brief	ROS node handle
->>>>>>> 585ea2cd
 			boost::shared_ptr<ros::NodeHandle> nh_;
 
 			std::map<std::string, ros::Subscriber> subs_;

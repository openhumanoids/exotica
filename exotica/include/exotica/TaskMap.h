/***********************************************************************\
|    TaskMap defines the forward mapping for tasks (basically the       |
 |   phi-function definition and its derivatives). It is an abstract     |
 |   class. NOT Entirely Thread-safe.                                    |
 |                                                                       |
 |           Developer: Michael Camilleri (mcamnadur@gmail.com)          |
 |                    Last Edited: 28 - March - 2014                     |
 \***********************************************************************/

#ifndef EXOTICA_TASK_MAP_H
#define EXOTICA_TASK_MAP_H

#include "exotica/Object.h"       //!< The EXOTica base class
#include "exotica/Factory.h"      //!< The Factory template
#include "exotica/Test.h"         //!< The Test factory template
#include "exotica/Server.h"
#include "exotica/Scene.h"

#include <Eigen/Dense>            //!< Generally dense manipulations should be enough
#include <boost/thread/mutex.hpp> //!< The boost thread-library for synchronisation
#include <string>

/**
 * \brief Convenience registrar for the TaskMap Type
 */
#define REGISTER_TASKMAP_TYPE(TYPE, DERIV) EXOTICA_REGISTER(std::string, exotica::TaskMap, TYPE, DERIV)

namespace exotica
{
	class TaskMap: public Object
	{
		public:
			/**
			 * \brief Default Constructor
			 */
			TaskMap();
			virtual ~TaskMap()
			{
			}
			;

			/**
			 * \brief Initialiser (from XML): mainly resolves the KinematicScene pointer
			 * @pre             The Kinematic Scenes must already be initialised
			 * @post            If the xml-element contains a 'kscene' tag, then it will attempt to bind the map to that kinematic scene. Otherwise, scene_ will be set to a nullptr.
			 * @post            Will call the initDerived() function if everything is successful.
			 * @param handle    The handle to the XML-element describing the task map
			 * @param scene_ptr Map of kinematic scenes (Optional: defaulted)
			 * @return          Result of initDerived() if initialisation successful,
			 *                  \n PAR_ERR if could not bind scene information.
			 */
			EReturn initBase(tinyxml2::XMLHandle & handle, Server_ptr & server,
					const Scene_map & scene_ptr = Scene_map());

			/**
			 * \brief Updates the output functions (phi and jacobian): PURE VIRTUAL
			 * \details The Function should:
			 *          \n call invalidate() before starting task-specific execution
			 *          \n lock the scene_ pointer (using the scene_lock_ mutex)
			 *          \n check that everything it needs (including possibly the scene pointer) is valid
			 * @post      Should store the results using setY() and setYDot() if successful
			 * @param  x  The State-space vector for the robot
			 * @return    Should indicate success/otherwise using the Exotica error types
			 */
			virtual EReturn update(const Eigen::VectorXd & x, const int t) = 0;

			/**
			 * \brief Getter for the task-space vector
			 * @param  y  Placeholder for storing the task-space vector
			 * @return    Indication of success or otherwise: SUCCESS if ok
			 *                                                MMB_NIN if the phi-vector is not correctly defined
			 */
			EReturn phi(Eigen::Ref<Eigen::VectorXd> y, int t = 0);

			/**
			 * \brief Getter for the task-space velocity matrix
			 * @param  ydot Placeholder for the Jacobian
			 * @return      Indication of success or otherwise: SUCCESS if ok
			 *                                                  MMB_NIN if the jacobian is not correctly computed
			 */
			EReturn jacobian(Eigen::Ref<Eigen::MatrixXd> J, int t = 0);

			/**
			 * \brief Indicator of the Task-Dimension size: PURE VIRTUAL
			 * @param task_dim  The dimensionality of the Task space, or -1 if dynamic...
			 * @return          SUCCESS if ok, MMB_NIN if called on an uninitialised object
			 */
			virtual EReturn taskSpaceDim(int & task_dim) = 0;

			/**
			 * @brief setTimeSteps Sets number of timesteps for tasks that require to keep track of task space coordinates over time (ignored in other tasks)
			 * @param T Number of time steps (this should be set by the planning problem)
			 * @return Returns success.
			 */
			virtual EReturn setTimeSteps(const int T);
<<<<<<< HEAD
=======

            Scene_ptr getScene();
>>>>>>> 585ea2cd
		protected:
			/**
			 * \brief Setter for the Task-space mapping: enforces thread-safety
			 * @param  y  The task-space vector
			 * @return    Always returns SUCCESS
			 */
			EReturn setPhi(const Eigen::Ref<const Eigen::VectorXd> & y, int t = 0);

			/**
			 * \brief Setter for the Task-space Velocity (Jacobian): enforces thread-safety
			 * @param  ydot  The task-space Jacobian
			 * @return       Always returns SUCCESS
			 */
			EReturn setJacobian(const Eigen::Ref<const Eigen::MatrixXd> & J, int t = 0);

			/**
			 * \brief Invalidates the phi and jacobian matrices: does not de-allocate memory!
			 */
			void invalidate();

			/**
			 * \brief Initialises members of the derived type: PURE_VIRTUAL
			 * @param handle  The handle to the XML-element describing the task
			 * @return        Should indicate success/failure
			 */
			virtual EReturn initDerived(tinyxml2::XMLHandle & handle) = 0;

			/**
			 * Member Variables
			 */
			Scene_ptr scene_;  //!< The Scene object (smart-pointer):
			boost::mutex scene_lock_;  //!< Synchronisation for the scene object
			Server_ptr server_; //!< Pointer to EXOTica parameter server;
		private:
			/**
			 * \brief Private data members for information hiding and thread-safety
			 */
			std::vector<Eigen::VectorXd> phi_;       //!< The Task-space co-ordinates
			std::vector<Eigen::MatrixXd> jac_;       //!< The Jacobian matrix
			bool phi_ok_;    //!< Indicates that the phi matrix contains valid data
			bool jac_ok_;    //!< Indicates that the jacobian contains valid data
			boost::mutex phi_lock_;  //!< Lock around the Y-Vector
			boost::mutex jac_lock_;  //!< Lock around the Jacobian
	};

	//!< Typedefines for some common functionality
	typedef Factory<std::string, TaskMap> TaskMap_fac;  //!< Task Map Factory
	typedef boost::shared_ptr<TaskMap> TaskMap_ptr;  //!< Task Map smart pointer
	typedef std::map<std::string, TaskMap_ptr> TaskMap_map;  //!< The mapping by name of TaskMaps
}
#endif<|MERGE_RESOLUTION|>--- conflicted
+++ resolved
@@ -93,11 +93,8 @@
 			 * @return Returns success.
 			 */
 			virtual EReturn setTimeSteps(const int T);
-<<<<<<< HEAD
-=======
 
             Scene_ptr getScene();
->>>>>>> 585ea2cd
 		protected:
 			/**
 			 * \brief Setter for the Task-space mapping: enforces thread-safety

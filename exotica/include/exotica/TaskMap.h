/***********************************************************************\
|    TaskMap defines the forward mapping for tasks (basically the       |
 |   phi-function definition and its derivatives). It is an abstract     |
 |   class. NOT Entirely Thread-safe.                                    |
 |                                                                       |
 |           Developer: Michael Camilleri (mcamnadur@gmail.com)          |
 |                    Last Edited: 28 - March - 2014                     |
 \***********************************************************************/

#ifndef EXOTICA_TASK_MAP_H
#define EXOTICA_TASK_MAP_H

#include "exotica/Object.h"       //!< The EXOTica base class
#include "exotica/Factory.h"      //!< The Factory template
#include "exotica/Test.h"         //!< The Test factory template
#include "exotica/Server.h"
#include "exotica/Scene.h"

#include <Eigen/Dense>            //!< Generally dense manipulations should be enough
#include <boost/thread/mutex.hpp> //!< The boost thread-library for synchronisation
#include <string>

/**
 * \brief Convenience registrar for the TaskMap Type
 */
#define REGISTER_TASKMAP_TYPE(TYPE, DERIV) EXOTICA_REGISTER(std::string, exotica::TaskMap, TYPE, DERIV)

namespace exotica
{
	class TaskMap: public Object
	{
		public:
			/**
			 * \brief Default Constructor
			 */
			TaskMap();
			virtual ~TaskMap()
			{
			}
			;

			/**
			 * \brief Initialiser (from XML): mainly resolves the KinematicScene pointer
			 * @pre             The Kinematic Scenes must already be initialised
			 * @post            If the xml-element contains a 'kscene' tag, then it will attempt to bind the map to that kinematic scene. Otherwise, scene_ will be set to a nullptr.
			 * @post            Will call the initDerived() function if everything is successful.
			 * @param handle    The handle to the XML-element describing the task map
			 * @param scene_ptr Map of kinematic scenes (Optional: defaulted)
			 * @return          Result of initDerived() if initialisation successful,
			 *                  \n PAR_ERR if could not bind scene information.
			 */
			EReturn initBase(tinyxml2::XMLHandle & handle, Server_ptr & server,
					const Scene_map & scene_ptr = Scene_map());

			/**
			 * \brief Updates the output functions (phi and jacobian): PURE VIRTUAL
			 * \details The Function should:
			 *          \n call invalidate() before starting task-specific execution
			 *          \n lock the scene_ pointer (using the scene_lock_ mutex)
			 *          \n check that everything it needs (including possibly the scene pointer) is valid
			 * @post      Should store the results using setY() and setYDot() if successful
			 * @param  x  The State-space vector for the robot
			 * @return    Should indicate success/otherwise using the Exotica error types
			 */
			virtual EReturn update(const Eigen::VectorXd & x, const int t) = 0;

			/**
			 * \brief Getter for the task-space vector
			 * @param  y  Placeholder for storing the task-space vector
			 * @return    Indication of success or otherwise: SUCCESS if ok
			 *                                                MMB_NIN if the phi-vector is not correctly defined
			 */
			EReturn phi(Eigen::Ref<Eigen::VectorXd> y, int t = 0);

			/**
			 * \brief Getter for the task-space velocity matrix
			 * @param  ydot Placeholder for the Jacobian
			 * @return      Indication of success or otherwise: SUCCESS if ok
			 *                                                  MMB_NIN if the jacobian is not correctly computed
			 */
			EReturn jacobian(Eigen::Ref<Eigen::MatrixXd> J, int t = 0);

			/**
			 * \brief Indicator of the Task-Dimension size: PURE VIRTUAL
			 * @param task_dim  The dimensionality of the Task space, or -1 if dynamic...
			 * @return          SUCCESS if ok, MMB_NIN if called on an uninitialised object
			 */
			virtual EReturn taskSpaceDim(int & task_dim) = 0;

			/**
			 * @brief setTimeSteps Sets number of timesteps for tasks that require to keep track of task space coordinates over time (ignored in other tasks)
			 * @param T Number of time steps (this should be set by the planning problem)
			 * @return Returns success.
			 */
			virtual EReturn setTimeSteps(const int T);
<<<<<<< HEAD
=======

            Scene_ptr getScene();
>>>>>>> 48f60881
		protected:
			/**
			 * \brief Setter for the Task-space mapping: enforces thread-safety
			 * @param  y  The task-space vector
			 * @return    Always returns SUCCESS
			 */
			EReturn setPhi(const Eigen::Ref<const Eigen::VectorXd> & y, int t = 0);

			/**
			 * \brief Setter for the Task-space Velocity (Jacobian): enforces thread-safety
			 * @param  ydot  The task-space Jacobian
			 * @return       Always returns SUCCESS
			 */
			EReturn setJacobian(const Eigen::Ref<const Eigen::MatrixXd> & J, int t = 0);

			/**
			 * \brief Invalidates the phi and jacobian matrices: does not de-allocate memory!
			 */
			void invalidate();

			/**
			 * \brief Initialises members of the derived type: PURE_VIRTUAL
			 * @param handle  The handle to the XML-element describing the task
			 * @return        Should indicate success/failure
			 */
			virtual EReturn initDerived(tinyxml2::XMLHandle & handle) = 0;

			/**
			 * Member Variables
			 */
			Scene_ptr scene_;  //!< The Scene object (smart-pointer):
			boost::mutex scene_lock_;  //!< Synchronisation for the scene object
			Server_ptr server_; //!< Pointer to EXOTica parameter server;
		private:
			/**
			 * \brief Private data members for information hiding and thread-safety
			 */
			std::vector<Eigen::VectorXd> phi_;       //!< The Task-space co-ordinates
			std::vector<Eigen::MatrixXd> jac_;       //!< The Jacobian matrix
			bool phi_ok_;    //!< Indicates that the phi matrix contains valid data
			bool jac_ok_;    //!< Indicates that the jacobian contains valid data
			boost::mutex phi_lock_;  //!< Lock around the Y-Vector
			boost::mutex jac_lock_;  //!< Lock around the Jacobian
	};

	//!< Typedefines for some common functionality
	typedef Factory<std::string, TaskMap> TaskMap_fac;  //!< Task Map Factory
	typedef boost::shared_ptr<TaskMap> TaskMap_ptr;  //!< Task Map smart pointer
	typedef std::map<std::string, TaskMap_ptr> TaskMap_map;  //!< The mapping by name of TaskMaps
}
#endif<|MERGE_RESOLUTION|>--- conflicted
+++ resolved
@@ -93,11 +93,8 @@
 			 * @return Returns success.
 			 */
 			virtual EReturn setTimeSteps(const int T);
-<<<<<<< HEAD
-=======
 
             Scene_ptr getScene();
->>>>>>> 48f60881
 		protected:
 			/**
 			 * \brief Setter for the Task-space mapping: enforces thread-safety
